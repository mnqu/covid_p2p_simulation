--- conflicted
+++ resolved
@@ -563,17 +563,12 @@
 
             if self.last_date['run'] != self.env.timestamp.date():
                 self.last_date['run'] = self.env.timestamp.date()
-<<<<<<< HEAD
                 self.infectiousnesses.append(self.infectiousness)
-                if len(self.infectiousnesses) > 14:
+                if len(self.infectiousnesses) > INFECTIOUSNESS_N_DAYS_HISTORY:
                     self.infectiousnesses.pop(0)
-                Event.log_daily(self, self.env.timestamp)
-=======
->>>>>>> 834ff4f4
                 self.update_symptoms()
                 if self.tracing:
-                    self.update_risk(symptoms = self.symptoms)
-
+                    self.update_risk(symptoms=self.symptoms)
                 Event.log_daily(self, self.env.timestamp)
                 city.tracker.track_symptoms(self)
 
@@ -586,10 +581,10 @@
                                 self.message_info[type_contacts][order] = self.message_info[type_contacts][order][1:]
                             self.message_info[type_contacts][order].append(0)
 
-            if self.tracing and self.message_info['traced']:
-                if (self.env.timestamp - self.message_info['receipt']).days >= self.message_info['delay']:
-                    # print(f"{self.tracing_method}: Traced {self}")
-                    self.update_risk(value=True)
+                # if self.tracing and self.message_info['traced']:
+                #     if (self.env.timestamp - self.message_info['receipt']).days >= self.message_info['delay']:
+                #         # print(f"{self.tracing_method}: Traced {self}")
+                #         self.update_risk(value=True)
 
             # recover from cold/flu/allergies if it's time
             self.recover_health()
@@ -608,11 +603,7 @@
                 # make testing a function of age/hospitalization/travel
                 if self.get_tested(city):
                     Event.log_test(self, self.env.timestamp)
-<<<<<<< HEAD
                     self.test_time = self.env.timestamp
-                    self.has_been_tested = True
-=======
->>>>>>> 834ff4f4
                     city.tracker.track_tested_results(self, self.test_result, self.test_type)
                     if self.tracing:
                         self.update_risk(test_results=True)
@@ -1055,11 +1046,11 @@
 
     def cur_message(self, day):
         """creates the current message for this user"""
-        message = Message(self.uid, _proba_to_risk_level(self.risk), day, self.name, self.has_app)
+        message = Message(self.uid, self.risk_level, day, self.name, self.has_app)
         return message
 
     def cur_message_risk_update(self, day, old_uid, old_risk, sent_at):
-        return UpdateMessage(old_uid, _proba_to_risk_level(self.risk), old_risk, day, sent_at, self.name, self.has_app)
+        return UpdateMessage(old_uid, self.risk_level, old_risk, day, sent_at, self.name, self.has_app)
 
     def symptoms_at_time(self, now, symptoms):
         if not symptoms:
@@ -1130,20 +1121,17 @@
         if test_results:
             if self.test_result == "positive":
                 self.risk = 1.0
-<<<<<<< HEAD
-                # self.contact_book.send_message(self, self.city, RISK_MODEL)
-=======
                 self.contact_book.send_message(self, self.tracing_method, order=1, reason="test")
->>>>>>> 834ff4f4
             elif self.test_result == "negative":
                 self.risk = 0.20
             self.update_risk_level()
 
         if symptoms and self.tracing_method.propagate_symptoms:
-            if sum(x in symptoms for x in ['severe', 'trouble_breathing']) > 0:
+            if sum(x in symptoms for x in ['severe', 'trouble_breathing']) > 0 and not self.has_logged_symptoms:
                 self.risk = max(0.8, self.risk)
                 self.update_risk_level()
                 self.contact_book.send_message(self, self.tracing_method, order=1, reason="symptoms")
+                self.has_logged_symptoms = True
 
         # update risk level because of update messages in run() to avoid redundant updates and cascading of message passing
         if (update_messages and
@@ -1155,7 +1143,7 @@
             self.message_info['receipt'] = min(self.env.timestamp, self.message_info['receipt'])
             self.message_info['delay'] = min(update_messages['delay'], self.message_info['delay'])
             order = update_messages['order']
-            propage_further = order < self.tracing_method.max_depth
+            propagate_further = order < self.tracing_method.max_depth
 
             if update_messages['reason'] == "test":
                 self.message_info['n_contacts_tested_positive'][order][-1] += update_messages['n']
@@ -1165,7 +1153,7 @@
 
             elif update_messages['reason'] == "risk_update":
                 self.message_info['n_contacts_risk_updates'][order][-1] += update_messages['n']
-                propage_further = order < self.tracing_method.propage_risk_max_depth
+                propagate_further = order < self.tracing_method.propage_risk_max_depth
 
             if update_messages['payload']:
                 if update_messages['payload']['change']:
@@ -1175,24 +1163,10 @@
                     self.message_info['n_risk_decreased'][order][-1] += 1
                     self.message_info['n_risk_mag_decreased'][order][-1] += update_messages['payload']["magnitude"]
 
-            if propage_further:
+            if propagate_further:
                 self.contact_book.send_message(self, self.tracing_method, order=order+1, reason=update_messages['reason'])
 
-<<<<<<< HEAD
-            if self.tracing_method.risk_model == "first order probabilistic tracing":
-                self.n_contacts_tested_positive += update_messages['n']
-                self.risk = 1.0 - (1.0 - RISK_TRANSMISSION_PROBA) ** self.n_contacts_tested_positive
-            elif self.tracing_method.risk_model == "manual tracing":
-                self.risk = 1.0
-            elif self.tracing_method.risk_model == "digital tracing":
-                self.risk = 1.0
-            elif self.tracing_method.risk_model == "transformer":
-                pass # Martin's code
-            else:
-                raise
-=======
         # value updates
         if value:
             self.tracing_method.compute_risk(self)
-            self.update_risk_level()
->>>>>>> 834ff4f4
+            self.update_risk_level()