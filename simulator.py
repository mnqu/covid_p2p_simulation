--- conflicted
+++ resolved
@@ -7,14 +7,9 @@
 from collections import defaultdict
 import datetime
 
-<<<<<<< HEAD
 from utils import _normalize_scores, _get_random_age, _draw_random_discreet_gaussian, _json_serialize
 from config import * # PARAMETERS
-=======
-from utils import _normalize_scores, _draw_random_discreet_gaussian
-from config import *  # PARAMETERS
-
->>>>>>> 7a707f48
+
 
 class Env(simpy.Environment):
 
@@ -72,16 +67,6 @@
 
 class Location(simpy.Resource):
 
-<<<<<<< HEAD
-  def __init__(self, env, capacity=simpy.core.Infinity, name='Safeway', location_type='stores', lat=None, lon=None, cont_prob=None):
-    super().__init__(env, capacity)
-    self.humans = set()
-    self.name = name
-    self.lat = lat
-    self.lon = lon
-    self.location_type = location_type
-    self.cont_prob = cont_prob
-=======
     def __init__(self, env, capacity=simpy.core.Infinity, name='Safeway', location_type='stores', lat=None, lon=None,
                  cont_prob=None):
         super().__init__(env, capacity)
@@ -91,18 +76,13 @@
         self.lon = lon
         self.location_type = location_type
         self.cont_prob = cont_prob
->>>>>>> 7a707f48
 
     def sick_human(self):
         return any([h.is_sick for h in self.humans])
 
-<<<<<<< HEAD
-  def __repr__(self):
-    return f"{self.location_type}:{self.name} - Total number of people in {self.location_type}:{len(self.humans)} - sick:{self.sick_human()}"
-=======
+
     def __repr__(self):
         return f"{self.location_type}:{self.name} - Total number of people in {self.location_type}:{len(self.humans)} - sick:{self.sick_human()}"
->>>>>>> 7a707f48
 
     def contamination_proba(self):
         if not self.sick_human():
@@ -123,8 +103,10 @@
     def members():
         return [Event.test, Event.encounter, Event.symptom_start, Event.contamination]
 
+
     @staticmethod
     def log_encounter(human1, human2, location, duration, distance, time):
+
         human1.events.append(
             {
                 'human_id': human1.name,
@@ -132,77 +114,19 @@
                 'event_type': Event.encounter,
                 'payload': {
                     'encounter_human_id': human2.name,
+                    'other_human_is_infected': human2.is_sick,
+                    'other_human_symptoms': human2.symptoms,
+                    'other_human_test_results': human2.test_results,
                     'duration': duration,
                     'distance': distance,
+                    'location_type': location.location_type,
+                    'contamination_prob': location.cont_prob,
                     'lat': location.lat,
                     'lon': location.lon,
                 }
             }
         )
 
-<<<<<<< HEAD
-  test = 'test'
-  encounter = 'encounter'
-  symptom_start = 'symptom_start'
-  contamination = 'contamination'
-
-  @staticmethod
-  def members():
-    return [Event.test, Event.encounter, Event.symptom_start, Event.contamination]
-
-  @staticmethod
-  def log_encounter(human1, human2, location, duration, distance, time):
-
-      human1.events.append(
-          {
-              'human_id': human1.name,
-              'time': time,
-              'event_type': Event.encounter,
-              'payload': {
-                  'encounter_human_id': human2.name,
-                  'other_human_is_infected': human2.is_sick,
-                  'other_human_symptoms': human2.symptoms,
-                  'other_human_test_results': human2.test_results,
-                  'duration': duration,
-                  'distance': distance,
-                  'location_type': location.location_type,
-                  'contamination_prob': location.cont_prob,
-                  'lat': location.lat,
-                  'lon': location.lon,
-              }
-          }
-      )
-
-      human2.events.append(
-          {
-              'human_id': human2.name,
-              'time': time,
-              'event_type': Event.encounter,
-              'payload': {
-                  'encounter_human_id': human1.name,
-                  'other_human_is_infected': human1.is_sick,
-                  'other_human_symptoms': human1.symptoms,
-                  'other_human_test_results': human1.test_results,
-                  'duration': duration,
-                  'distance': distance,
-                  'location_type': location.location_type,
-                  'contamination_prob': location.cont_prob,
-                  'lat': location.lat,
-                  'lon': location.lon,
-              }
-          }
-      )
-
-  @staticmethod
-  def log_test(human, result, time):
-
-      human.events.append(
-              {
-                  'human_id': human.name,
-                  'event_type': Event.test,
-                  'time': time,
-                  'payload': {
-=======
         human2.events.append(
             {
                 'human_id': human2.name,
@@ -210,8 +134,13 @@
                 'event_type': Event.encounter,
                 'payload': {
                     'encounter_human_id': human1.name,
+                    'other_human_is_infected': human1.is_sick,
+                    'other_human_symptoms': human1.symptoms,
+                    'other_human_test_results': human1.test_results,
                     'duration': duration,
                     'distance': distance,
+                    'location_type': location.location_type,
+                    'contamination_prob': location.cont_prob,
                     'lat': location.lat,
                     'lon': location.lon,
                 }
@@ -220,14 +149,14 @@
 
     @staticmethod
     def log_test(human, result, time):
+
         human.events.append(
-            {
-                'human_id': human.name,
-                'event_type': Event.test,
-                'time': time,
-                'payload': {
->>>>>>> 7a707f48
-                    'result': result,
+                {
+                    'human_id': human.name,
+                    'event_type': Event.test,
+                    'time': time,
+                    'payload': {
+                        'result': result,
                 }
             }
         )
@@ -276,303 +205,23 @@
 
 
 class Human(object):
-<<<<<<< HEAD
-  actions = {
-      'shopping': 1,
-      'at_home': 3,
-      'exercise': 4
-  }
-
-  def __init__(self, name, infection_timestamp, household, workplace, age=35, rho=0.3, gamma=0.21, symptoms=None, test_results=None):
-      self.events = []
-      self.name = name
-      self.age = _get_random_age()
-
-      # probability of being asymptomatic is basically 50%, but a bit less if you're older
-      # and a bit more if you're younger
-      self.asymptomatic = np.random.rand() > (BASELINE_P_ASYMPTOMATIC - (self.age - 50)*0.5)/100
-
-
-      self.household = household
-      self.workplace = workplace
-      self.location = household
-      self.rho = rho
-      self.gamma = gamma
-
-      self.action = Human.actions['at_home']
-      self.visits = Visits()
-      self.travelled_recently = np.random.rand() > 0.9
-
-      age_modifier = 1
-      if self.age > 40 or self.age < 12:
-        age_modifier = 2
-      self.has_cold = np.random.rand() < P_COLD * age_modifier
-
-      # Indicates whether this person will show severe signs of illness.
-      self.infection_timestamp = infection_timestamp
-      self.really_sick = self.is_sick and random.random() >= 0.9
-      self.never_recovers = random.random() >= 0.99
-
-      # habits
-      self.avg_shopping_time = _draw_random_discreet_gaussian(AVERAGE_SHOP_TIME_MINUTES, SCALE_SHOP_TIME_MINUTES)
-      self.scale_shopping_time = _draw_random_discreet_gaussian(AVG_SCALE_SHOP_TIME_MINUTES, SCALE_SCALE_SHOP_TIME_MINUTES)
-
-      self.avg_exercise_time = _draw_random_discreet_gaussian(AVG_EXERCISE_MINUTES, SCALE_EXERCISE_MINUTES)
-      self.scale_exercise_time = _draw_random_discreet_gaussian(AVG_SCALE_EXERCISE_MINUTES, SCALE_SCALE_EXERCISE_MINUTES)
-
-      self.avg_working_hours = _draw_random_discreet_gaussian(AVG_WORKING_HOURS, SCALE_WORKING_HOURS)
-      self.scale_working_hours = _draw_random_discreet_gaussian(AVG_SCALE_WORKING_HOURS, SCALE_SCALE_WORKING_HOURS)
-
-      self.avg_misc_time = _draw_random_discreet_gaussian(AVG_MISC_MINUTES, SCALE_MISC_MINUTES)
-      self.scale_misc_time = _draw_random_discreet_gaussian(AVG_SCALE_MISC_MINUTES, SCALE_SCALE_MISC_MINUTES)
-
-      # TODO: multiple possible days and times & limit these activities in a week
-      self.shopping_days = np.random.choice(range(7))
-      self.shopping_hours = np.random.choice(range(7, 20))
-
-      self.exercise_days = np.random.choice(range(7))
-      self.exercise_hours = np.random.choice(range(7, 20))
-
-      self.work_start_hour = np.random.choice(range(7, 12))
-
-
-
-  def to_sick_to_shop(self):
-    # Assume 2 weeks incubation time ; in 10% of cases person becomes to sick
-    # to go shopping after 2 weeks for at least 10 days and in 1% of the cases
-    # never goes shopping again.
-    time_since_sick_delta = env.timestamp - self.infection_timestamp
-    in_peak_illness_time = (
-        time_since_sick >= INCUBATION_DAYS * 24 * 60 and
-        time_since_sick <= (INCUBATION_DAYS + NUM_DAYS_SICK) * 24 * 60)
-    return (in_peak_illness_time or self.never_recovers) and self.really_sick
-
-  def lat(self):
-    return self.location.lat if self.location else self.household.lat
-
-  def lon(self):
-    return self.location.lon if self.location else self.household.lon
-
-  @property
-  def is_contagious(self):
-    return self.is_sick
-
-
-  @property 
-  def test_results(self):
-    if self.symptoms == None:
-      return None
-    else:
-      if self.travelled_recently:
-        tested = np.random.rand() > P_TEST
-        if tested:
-          if self.is_sick:
-            return 'positive'
-          else:
-            if np.random.rand() > P_FALSE_NEGATIVE:
-              return 'negative'
-            else:
-              return 'positive'
-        else:
-          return None
-      else:
-        return None
-
-
-
-  @property
-  def symptoms(self):
-    # probability of being asymptomatic is basically 50%, but a bit less if you're older
-    # and a bit more if you're younger
-    if self.asymptomatic:
-      pass
-    else:
-      time_since_sick = self.infection_timestamp # TODO: env passing! should be: env.timestamp - self.infection_timestamp 
-      symptom_start = self.infection_timestamp  # TODO: env passing! should be: self.infection_timestamp + datetime.timedelta(abs(np.random.normal(SYMPTOM_DAYS,2.5)))
-      if np.random.rand() > 0.5: # elf.infection_timestep # TODO: env passing! should be: time_since_sick >= symptom_start:
-        symptoms = []
-        if self.really_sick:
-          symptoms.append('severe')
-        if np.random.rand() < 0.86:
-          symptoms.append('cough')
-        if np.random.rand() < 0.5:
-          symptoms.append('trouble_breathing')
-        if np.random.rand() < 0.2:
-          symptoms.append('runny_nose')
-        if np.random.rand() < 0.7:
-          symptoms.append('loss_of_taste')
-        if np.random.rand() < 0.4:
-          symptoms.append('gastro')
-        return symptoms
-      if self.has_cold:
-        symptoms = ['cough', 'runny_nose'] 
-      else:
-        return None
-  
-  @property
-  def infectiousness(self):
-    if self.is_sick: 
-      time_since_sick = self.infection_timestamp # TODO: env passing! should be: env.timestamp - self.infection_timestamp 
-      if time_since_sick > datetime.timedelta(len(INFECTIOUSNESS_CURVE)):
-        return 0
-      else:
-        return INFECTIOUSNESS_CURVE[time_since_sick]
-    else:
-      return 0
-
-  @property
-  def is_sick(self):
-    return self.infection_timestamp is not None #TODO add recovery
-
-  def __repr__(self):
-    return f"person:{self.name}, sick:{self.is_sick}"
-
-  def run(self, env, city):
-    """
-       1 2 3 4 5 6 7 8 9 10 11 12 13 14 15 16 17 18 19 20 21 22 23 24
-       State  h h h h h h h h h sh sh h  h  h  ac h  h  h  h  h  h  h  h  h
-    """
-    self.household.humans.add(self)
-    while True:
-      # Simulate some tests
-      if self.is_sick and env.timestamp - self.infection_timestamp > datetime.timedelta(days=INCUBATION_DAYS):
-        # Todo ensure it only happen once
-        result = random.random() > 0.8
-        Event.log_test(self, time=env.timestamp, result=result)
-        #Fixme: After a user get tested positive, assume no more activity
-        break
-
-      elif env.hour_of_day() == self.work_start_hour and not env.is_weekend() and not WORK_FROM_HOME:
-        yield env.process(self.go_to_work(env))
-
-      elif env.hour_of_day() == self.shopping_hours and env.day_of_week() == self.shopping_days:
-        yield env.process(self.shop(env, city))
-      elif env.hour_of_day() == self.exercise_hours and env.day_of_week() == self.exercise_days: ##LIMIT AND VARIABLE
-        yield env.process(self.exercise(env, city))
-      elif np.random.random() < 0.05 and env.is_weekend():
-        yield env.process(self.take_a_trip(env, city))
-      elif self.is_sick and env.timestamp - self.infection_timestamp > datetime.timedelta(days=SYMPTOM_DAYS):
-        # Stay home after symptoms
-        # TODO: ensure it only happen once
-        # Event.log_symptom_start(self, time=env.timestamp)
-        pass
-      self.location = self.household
-      yield env.process(self.stay_at_home(env))
-
-  def stay_at_home(self, env):
-    self.action = Human.actions['at_home']
-    yield env.process(self.at(self.household, env, 60))
-
-  def go_to_work(self, env):
-      t = _draw_random_discreet_gaussian(self.avg_working_hours, self.scale_working_hours)
-      yield env.process(self.at(self.workplace, env, t))
-
-  def take_a_trip(self, env, city):
-      S = 0
-      p_exp = 1.0
-      while True:
-          if np.random.random() > p_exp: # return home
-            yield env.process(self.at(self.household, env, 60))
-            break
-
-          loc = self._select_location(location_type='miscs', city=city)
-          S += 1
-          p_exp = self.rho * S ** (-self.gamma * self.adjust_gamma)
-          with loc.request() as request:
-            yield request
-            t = _draw_random_discreet_gaussian(self.avg_misc_time, self.scale_misc_time)
-            yield env.process(self.at(loc, env, t))
-
-  def shop(self, env, city):
-    self.action = Human.actions['shopping']
-    grocery_store = self._select_location(location_type="stores", city=city) ## MAKE IT EPR
-
-    with grocery_store.request() as request:
-      yield request
-      t = _draw_random_discreet_gaussian(self.avg_shopping_time, self.scale_shopping_time)
-      yield env.process(self.at(grocery_store, env, t))
-
-  def exercise(self, env, city):
-    self.action = Human.actions['exercise']
-    park = self._select_location(location_type="park", city=city)
-    t = _draw_random_discreet_gaussian(self.avg_shopping_time, self.scale_shopping_time)
-    yield env.process(self.at(park, env, t))
-
-  def _select_location(self, location_type, city):
-      """
-      Preferential exploration treatment of visiting places
-      rho, gamma are treated in the paper for normal trips
-      Here gamma is multiplied by a factor to supress exploration for parks, stores.
-      """
-      if location_type == "park":
-          S = self.visits.n_parks
-          self.adjust_gamma = 1.0
-          pool_pref = self.parks_preferences
-          locs = city.parks
-          visited_locs = self.visits.parks
-
-      elif location_type == "stores":
-          S = self.visits.n_stores
-          self.adjust_gamma = 1.0
-          pool_pref = self.stores_preferences
-          locs = city.stores
-          visited_locs = self.visits.stores
-
-      elif location_type == "miscs":
-          S = self.visits.n_miscs
-          self.adjust_gamma = 1.0
-          pool_pref = [(city.compute_distance(self.location, m)+1e-1)**-1 for m in city.miscs if m != self.location]
-          pool_locs = [m for m in city.miscs if m != self.location]
-          locs = city.miscs
-          visited_locs = self.visits.miscs
-
-      else:
-          raise
-
-      if S == 0:
-          p_exp = 1.0
-      else:
-          p_exp = self.rho * S ** (-self.gamma * self.adjust_gamma)
-
-      if np.random.random() < p_exp and S != len(locs):
-          # explore
-          cands = [i for i in locs if i not in visited_locs]
-          cands = [(loc, pool_pref[i]) for i,loc in enumerate(cands)]
-      else:
-          # exploit
-          cands = [(i, count)  for i, count in visited_locs.items()]
-
-      cands, scores = zip(*cands)
-      loc = np.random.choice(cands, p=_normalize_scores(scores))
-      visited_locs[loc] += 1
-      return loc
-
-  def at(self, location, env, duration):
-      self.location = location
-      location.humans.add(self)
-      self.leaving_time = duration + env.now
-      self.start_time = env.now
-
-      # Report all the encounters
-      for h in location.humans:
-        if h == self or location.location_type == 'household':
-          continue
-        Event.log_encounter( self, h,
-            location=location,
-            duration=min(self.leaving_time, h.leaving_time) - max(self.start_time, h.start_time),
-            distance=np.random.randint(50, 1000), # cm  #TODO: prop to Area and inv. prop to capacity
-            time=env.timestamp,
-=======
+
     actions = {
         'shopping': 1,
         'at_home': 3,
         'exercise': 4
     }
 
-    def __init__(self, env, name, infection_timestamp, household, workplace, rho=0.3, gamma=0.21):
+    def __init__(self, env, name, infection_timestamp, household, workplace, age=35, rho=0.3, gamma=0.21, symptoms=None, test_results=None):
         self.env = env
         self.events = []
         self.name = name
+        self.age = _get_random_age()
+
+        # probability of being asymptomatic is basically 50%, but a bit less if you're older
+        # and a bit more if you're younger
+        self.asymptomatic = np.random.rand() > (BASELINE_P_ASYMPTOMATIC - (self.age - 50)*0.5)/100
+
 
         self.household = household
         self.workplace = workplace
@@ -582,6 +231,14 @@
 
         self.action = Human.actions['at_home']
         self.visits = Visits()
+        self.travelled_recently = np.random.rand() > 0.9
+
+        age_modifier = 1
+        if self.age > 40 or self.age < 12:
+            age_modifier = 2
+        self.has_cold = np.random.rand() < P_COLD * age_modifier
+        self.has_flu = np.random.rand() < P_FLU * age_modifier
+
 
         # Indicates whether this person will show severe signs of illness.
         self.infection_timestamp = infection_timestamp
@@ -590,12 +247,10 @@
 
         # habits
         self.avg_shopping_time = _draw_random_discreet_gaussian(AVERAGE_SHOP_TIME_MINUTES, SCALE_SHOP_TIME_MINUTES)
-        self.scale_shopping_time = _draw_random_discreet_gaussian(AVG_SCALE_SHOP_TIME_MINUTES,
-                                                                  SCALE_SCALE_SHOP_TIME_MINUTES)
+        self.scale_shopping_time = _draw_random_discreet_gaussian(AVG_SCALE_SHOP_TIME_MINUTES, SCALE_SCALE_SHOP_TIME_MINUTES)
 
         self.avg_exercise_time = _draw_random_discreet_gaussian(AVG_EXERCISE_MINUTES, SCALE_EXERCISE_MINUTES)
-        self.scale_exercise_time = _draw_random_discreet_gaussian(AVG_SCALE_EXERCISE_MINUTES,
-                                                                  SCALE_SCALE_EXERCISE_MINUTES)
+        self.scale_exercise_time = _draw_random_discreet_gaussian(AVG_SCALE_EXERCISE_MINUTES, SCALE_SCALE_EXERCISE_MINUTES)
 
         self.avg_working_hours = _draw_random_discreet_gaussian(AVG_WORKING_HOURS, SCALE_WORKING_HOURS)
         self.scale_working_hours = _draw_random_discreet_gaussian(AVG_SCALE_WORKING_HOURS, SCALE_SCALE_WORKING_HOURS)
@@ -611,16 +266,260 @@
         self.exercise_hours = np.random.choice(range(7, 20))
 
         self.work_start_hour = np.random.choice(range(7, 12))
+
+
 
     def to_sick_to_shop(self):
         # Assume 2 weeks incubation time ; in 10% of cases person becomes to sick
         # to go shopping after 2 weeks for at least 10 days and in 1% of the cases
         # never goes shopping again.
-        time_since_sick_delta = self.env.timestamp - self.infection_timestamp
+        time_since_sick_delta = env.timestamp - self.infection_timestamp
         in_peak_illness_time = (
-                time_since_sick_delta >= INCUBATION_DAYS * 24 * 60 and
-                time_since_sick_delta <= (INCUBATION_DAYS + NUM_DAYS_SICK) * 24 * 60
->>>>>>> 7a707f48
+            time_since_sick >= INCUBATION_DAYS * 24 * 60 and
+            time_since_sick <= (INCUBATION_DAYS + NUM_DAYS_SICK) * 24 * 60)
+        return (in_peak_illness_time or self.never_recovers) and self.really_sick
+
+    def lat(self):
+        return self.location.lat if self.location else self.household.lat
+
+    def lon(self):
+        return self.location.lon if self.location else self.household.lon
+
+    @property
+    def is_contagious(self):
+        return self.is_sick
+
+
+    @property 
+    def test_results(self):
+        if self.symptoms == None:
+            return None
+        else:
+            if self.travelled_recently:
+                tested = np.random.rand() > P_TEST
+                if tested:
+                    if self.is_sick:
+                        return 'positive'
+                    else:
+                        if np.random.rand() > P_FALSE_NEGATIVE:
+                            return 'negative'
+                        else:
+                            return 'positive'
+                else:
+                    return None
+            else:
+                return None
+
+
+
+    @property
+    def symptoms(self):
+        # probability of being asymptomatic is basically 50%, but a bit less if you're older
+        # and a bit more if you're younger
+        symptoms = None
+        if self.asymptomatic:
+            pass
+        else:
+            time_since_sick = self.infection_timestamp # TODO: env passing! should be: env.timestamp - self.infection_timestamp 
+            symptom_start = self.infection_timestamp  # TODO: env passing! should be: self.infection_timestamp + datetime.timedelta(abs(np.random.normal(SYMPTOM_DAYS,2.5)))
+            
+            if np.random.rand() > 0.5: # elf.infection_timestep # TODO: env passing! should be: time_since_sick >= symptom_start:
+                symptoms = ['mild']
+                if self.really_sick:
+                    symptoms.append('severe')
+                if np.random.rand() < 0.9:
+                    symptoms.append('fever')
+                if np.random.rand() < 0.85:
+                    symptoms.append('cough')
+                if np.random.rand() < 0.8:
+                    symptoms.append('fatigue')
+                if np.random.rand() < 0.7:
+                    symptoms.append('trouble_breathing')
+                if np.random.rand() < 0.1:
+                    symptoms.append('runny_nose')
+                if np.random.rand() < 0.4:
+                    symptoms.append('loss_of_taste')
+                if np.random.rand() < 0.4:
+                    symptoms.append('gastro')
+        if self.has_cold:
+            if symptoms is None:
+                symptoms = ['mild', 'runny_nose']
+            if np.random.rand() < 0.2:
+                symptoms.append('fever')
+            if np.random.rand() < 0.6:
+                symptoms.append('cough')
+        if self.has_flu:
+            if symptoms is None:
+                symptoms = ['mild']
+            if np.random.rand() < 0.2:
+                symptoms.append('severe')
+            if np.random.rand() < 0.8:
+                symptoms.append('fever')
+            if np.random.rand() < 0.4:
+                symptoms.append('cough')
+            if np.random.rand() < 0.8:
+                symptoms.append('fatigue')
+            if np.random.rand() < 0.8:
+                symptoms.append('aches')
+            if np.random.rand() < 0.5:
+                symptoms.append('gastro')
+  
+        return symptoms
+      
+    @property
+    def infectiousness(self):
+        if self.is_sick: 
+            time_since_sick = self.infection_timestamp # TODO: env passing! should be: env.timestamp - self.infection_timestamp 
+            if time_since_sick > datetime.timedelta(len(INFECTIOUSNESS_CURVE)):
+                return 0
+            else:
+                return INFECTIOUSNESS_CURVE[time_since_sick]
+        else:
+            return 0
+
+    @property
+    def is_sick(self):
+        return self.infection_timestamp is not None #TODO add recovery
+
+    def __repr__(self):
+        return f"person:{self.name}, sick:{self.is_sick}"
+
+    def run(self, env, city):
+        """
+           1 2 3 4 5 6 7 8 9 10 11 12 13 14 15 16 17 18 19 20 21 22 23 24
+           State  h h h h h h h h h sh sh h  h  h  ac h  h  h  h  h  h  h  h  h
+        """
+        self.household.humans.add(self)
+        while True:
+            # Simulate some tests
+            if self.is_sick and env.timestamp - self.infection_timestamp > datetime.timedelta(days=INCUBATION_DAYS):
+                # Todo ensure it only happen once
+                result = random.random() > 0.8
+                Event.log_test(self, time=env.timestamp, result=result)
+                #Fixme: After a user get tested positive, assume no more activity
+                break
+
+            elif env.hour_of_day() == self.work_start_hour and not env.is_weekend() and not WORK_FROM_HOME:
+                yield env.process(self.go_to_work(env))
+
+            elif env.hour_of_day() == self.shopping_hours and env.day_of_week() == self.shopping_days:
+                yield env.process(self.shop(env, city))
+            elif env.hour_of_day() == self.exercise_hours and env.day_of_week() == self.exercise_days: ##LIMIT AND VARIABLE
+                yield env.process(self.exercise(env, city))
+            elif np.random.random() < 0.05 and env.is_weekend():
+                yield env.process(self.take_a_trip(env, city))
+            elif self.is_sick and env.timestamp - self.infection_timestamp > datetime.timedelta(days=SYMPTOM_DAYS):
+                # Stay home after symptoms
+                # TODO: ensure it only happen once
+                # Event.log_symptom_start(self, time=env.timestamp)
+                pass
+            self.location = self.household
+            yield env.process(self.stay_at_home(env))
+
+    def stay_at_home(self, env):
+        self.action = Human.actions['at_home']
+        yield env.process(self.at(self.household, env, 60))
+
+    def go_to_work(self, env):
+        t = _draw_random_discreet_gaussian(self.avg_working_hours, self.scale_working_hours)
+        yield env.process(self.at(self.workplace, env, t))
+
+    def take_a_trip(self, env, city):
+        S = 0
+        p_exp = 1.0
+        while True:
+            if np.random.random() > p_exp: # return home
+                yield env.process(self.at(self.household, env, 60))
+                break
+
+            loc = self._select_location(location_type='miscs', city=city)
+            S += 1  
+            p_exp = self.rho * S ** (-self.gamma * self.adjust_gamma)
+            with loc.request() as request:
+                yield request
+                t = _draw_random_discreet_gaussian(self.avg_misc_time, self.scale_misc_time)
+                yield env.process(self.at(loc, env, t))
+
+    def shop(self, env, city):
+        self.action = Human.actions['shopping']
+        grocery_store = self._select_location(location_type="stores", city=city) ## MAKE IT EPR
+
+        with grocery_store.request() as request:
+            yield request
+            t = _draw_random_discreet_gaussian(self.avg_shopping_time, self.scale_shopping_time)
+            yield env.process(self.at(grocery_store, env, t))
+
+    def exercise(self, env, city):
+        self.action = Human.actions['exercise']
+        park = self._select_location(location_type="park", city=city)
+        t = _draw_random_discreet_gaussian(self.avg_shopping_time, self.scale_shopping_time)
+        yield env.process(self.at(park, env, t))
+
+    def _select_location(self, location_type, city):
+        """
+        Preferential exploration treatment of visiting places
+        rho, gamma are treated in the paper for normal trips
+        Here gamma is multiplied by a factor to supress exploration for parks, stores.
+        """
+        if location_type == "park":
+            S = self.visits.n_parks
+            self.adjust_gamma = 1.0
+            pool_pref = self.parks_preferences
+            locs = city.parks
+            visited_locs = self.visits.parks
+
+        elif location_type == "stores":
+            S = self.visits.n_stores
+            self.adjust_gamma = 1.0
+            pool_pref = self.stores_preferences
+            locs = city.stores
+            visited_locs = self.visits.stores
+
+        elif location_type == "miscs":
+            S = self.visits.n_miscs
+            self.adjust_gamma = 1.0
+            pool_pref = [(city.compute_distance(self.location, m)+1e-1)**-1 for m in city.miscs if m != self.location]
+            pool_locs = [m for m in city.miscs if m != self.location]
+            locs = city.miscs
+            visited_locs = self.visits.miscs
+
+        else:
+            raise
+
+        if S == 0:
+            p_exp = 1.0
+        else:
+            p_exp = self.rho * S ** (-self.gamma * self.adjust_gamma)
+
+        if np.random.random() < p_exp and S != len(locs):
+            # explore
+            cands = [i for i in locs if i not in visited_locs]
+            cands = [(loc, pool_pref[i]) for i,loc in enumerate(cands)]
+        else:
+            # exploit
+            cands = [(i, count)  for i, count in visited_locs.items()]
+
+        cands, scores = zip(*cands)
+        loc = np.random.choice(cands, p=_normalize_scores(scores))
+        visited_locs[loc] += 1
+        return loc
+
+    def at(self, location, env, duration):
+        self.location = location
+        location.humans.add(self)
+        self.leaving_time = duration + env.now
+        self.start_time = env.now
+
+        # Report all the encounters
+        for h in location.humans:
+            if h == self or location.location_type == 'household':
+              continue
+            Event.log_encounter( self, h,
+                location=location,
+                duration=min(self.leaving_time, h.leaving_time) - max(self.start_time, h.start_time),
+                distance=np.random.randint(50, 1000), 
+                # cm  #TODO: prop to Area and inv. prop to capacity
+                time=env.timestamp,
         )
         return (in_peak_illness_time or self.never_recovers) and self.really_sick
 
