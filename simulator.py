# -*- coding: utf-8 -*-
import simpy

import itertools
import numpy as np
from collections import defaultdict, namedtuple
import datetime
from bitarray import bitarray
import operator
import math

from utils import _normalize_scores, _get_random_sex, _get_covid_progression, \
    _get_preexisting_conditions, _draw_random_discreet_gaussian, _json_serialize, _sample_viral_load_piecewise, \
    _get_random_area, _encode_message, _decode_message, float_to_binary, binary_to_float, \
    _get_cold_progression, _get_flu_progression, _get_allergy_progression, _get_get_really_sick

from config import *
from base import *
if COLLECT_LOGS is False:
    Event = DummyEvent

class Visits(object):

    def __init__(self):
        self.parks = defaultdict(int)
        self.stores = defaultdict(int)
        self.hospitals = defaultdict(int)
        self.miscs = defaultdict(int)

    @property
    def n_parks(self):
        return len(self.parks)

    @property
    def n_stores(self):
        return len(self.stores)

    @property
    def n_hospitals(self):
        return len(self.hospitals)

    @property
    def n_miscs(self):
        return len(self.miscs)


class Human(object):

    def __init__(self, env, name, age, rng, infection_timestamp, household, workplace, profession, rho=0.3, gamma=0.21, symptoms=[],
                 test_results=None):

        self.env = env
        self._events = []
        self.name = f"human:{name}"
        self.rng = rng
        self.profession = profession
        self.is_healthcare_worker = True if profession == "healthcare" else False
        self.assign_household(household)
        self.workplace = workplace
        self.rho = rho
        self.gamma = gamma

        self.age = age
        self.sex = _get_random_sex(self.rng)
        self.preexisting_conditions = _get_preexisting_conditions(self.age, self.sex, self.rng)

        age_modifier = 2 if self.age > 40 or self.age < 12 else 2
        # &carefulness
        if self.rng.rand() < P_CAREFUL_PERSON:
            self.carefulness = (round(self.rng.normal(55, 10)) + self.age/2) / 100
        else:
            self.carefulness = (round(self.rng.normal(25, 10)) + self.age/2) / 100

        self.has_app = self.rng.rand() < (P_HAS_APP / age_modifier) + (self.carefulness / 2)

        # allergies
        self.has_allergies = self.rng.rand() < P_ALLERGIES
        len_allergies = self.rng.normal(1/self.carefulness, 1)
        self.len_allergies = 1 if len_allergies < 1 else round(len_allergies)
        self.allergy_progression = _get_allergy_progression(self.rng)

        # logged info can be quite different
        self.has_logged_info = self.has_app and self.rng.rand() < self.carefulness
        self.obs_is_healthcare_worker = True if self.is_healthcare_worker and rng.random()<0.9 else False # 90% of the time, healthcare workers will declare it
        self.obs_age = self.age if self.has_app and self.has_logged_info else None
        self.obs_sex = self.sex if self.has_app and self.has_logged_info else None
        self.obs_preexisting_conditions = self.preexisting_conditions if self.has_app and self.has_logged_info else None

        self.rest_at_home = False # to track mobility due to symptoms
        self.visits = Visits()
        self.travelled_recently = self.rng.rand() > P_TRAVELLED_INTERNATIONALLY_RECENTLY

        # &symptoms, &viral-load
        # probability of being asymptomatic is basically 50%, but a bit less if you're older and a bit more if you're younger
        self.is_asymptomatic = self.rng.rand() < (BASELINE_P_ASYMPTOMATIC - (self.age - 50) * 0.5) / 100 # e.g. 70: baseline-0.1, 20: baseline+0.15
        self.asymptomatic_infection_ratio = ASYMPTOMATIC_INFECTION_RATIO if self.is_asymptomatic else 0.0 # draw a beta with the distribution in documents

        # possibly initialized as infected
        self.infection_timestamp = infection_timestamp
        self.initial_viral_load = self.rng.rand() if infection_timestamp is not None else 0
        if self.infection_timestamp is not None:
            self.compute_covid_properties()

        self.viral_load_plateau_height, self.viral_load_plateau_start, self.viral_load_plateau_end, self.viral_load_recovered = None,None,None,None
        self.infectiousness_onset_days = None # 1 + self.rng.normal(loc=INFECTIOUSNESS_ONSET_DAYS_AVG, scale=INFECTIOUSNESS_ONSET_DAYS_STD)
        self.incubation_days = None # self.infectiousness_onset_days + self.viral_load_plateau_start + self.rng.normal(loc=SYMPTOM_ONSET_WRT_VIRAL_LOAD_PEAK_AVG, scale=SYMPTOM_ONSET_WRT_VIRAL_LOAD_PEAK_STD)
        self.recovery_days = None # self.infectiousness_onset_days + self.viral_load_recovered
        self.test_result, self.test_type = None, None

        # Indicates whether this person will show severe signs of illness.
        self.cold_timestamp = self.env.timestamp if self.rng.random() < P_COLD else None
        self.flu_timestamp = self.env.timestamp if self.rng.random() < P_FLU else None # different from asymptomatic
        self.allergy_timestamp = self.env.timestamp if self.rng.random() < P_HAS_ALLERGIES_TODAY else None
        self.recovered_timestamp = datetime.datetime.min
        self.is_immune = False # different from asymptomatic
        self.can_get_really_sick = _get_get_really_sick(self.age, self.sex, self.rng)
        self.can_get_extremely_sick = self.can_get_really_sick and self.rng.random() >= 0.7 # &severe; 30% of severe cases need ICU
        self.never_recovers = self.rng.random() <= P_NEVER_RECOVERS[min(math.floor(self.age/10),8)]
        self.obs_hospitalized = False
        self.obs_in_icu = False

        # counters and memory
        self.r0 = []
        self.has_logged_symptoms = False
        self.has_logged_test = False
        self.last_state = self.state
        self.n_infectious_contacts = 0
        self.last_date = defaultdict(lambda : self.env.initial_timestamp.date())

        # symptoms
        self.symptom_start_time = None
        self.cold_progression = _get_cold_progression(self.age, self.rng, self.carefulness, self.preexisting_conditions, self.can_get_really_sick, self.can_get_extremely_sick)
        self.flu_progression = _get_flu_progression(self.age, self.rng, self.carefulness, self.preexisting_conditions, self.can_get_really_sick, self.can_get_extremely_sick)
        self.all_symptoms, self.cold_symptoms, self.flu_symptoms, self.covid_symptoms, self.allergy_symptoms = [], [], [], [], []

        # habits
        self.avg_shopping_time = _draw_random_discreet_gaussian(AVG_SHOP_TIME_MINUTES, SCALE_SHOP_TIME_MINUTES, self.rng)
        self.scale_shopping_time = _draw_random_discreet_gaussian(AVG_SCALE_SHOP_TIME_MINUTES,
                                                                  SCALE_SCALE_SHOP_TIME_MINUTES, self.rng)

        self.avg_exercise_time = _draw_random_discreet_gaussian(AVG_EXERCISE_MINUTES, SCALE_EXERCISE_MINUTES, self.rng)
        self.scale_exercise_time = _draw_random_discreet_gaussian(AVG_SCALE_EXERCISE_MINUTES,
                                                                  SCALE_SCALE_EXERCISE_MINUTES, self.rng)

        self.avg_working_minutes = _draw_random_discreet_gaussian(AVG_WORKING_MINUTES, SCALE_WORKING_MINUTES, self.rng)
        self.scale_working_minutes = _draw_random_discreet_gaussian(AVG_SCALE_WORKING_MINUTES, SCALE_SCALE_WORKING_MINUTES, self.rng)

        self.avg_hospital_hours = _draw_random_discreet_gaussian(AVG_HOSPITAL_HOURS, SCALE_HOSPITAL_HOURS, self.rng)
        self.scale_hospital_hours = _draw_random_discreet_gaussian(AVG_SCALE_HOSPITAL_HOURS, SCALE_SCALE_HOSPITAL_HOURS, self.rng)

        self.avg_misc_time = _draw_random_discreet_gaussian(AVG_MISC_MINUTES, SCALE_MISC_MINUTES, self.rng)
        self.scale_misc_time = _draw_random_discreet_gaussian(AVG_SCALE_MISC_MINUTES, SCALE_SCALE_MISC_MINUTES, self.rng)

        #getting the number of shopping days and hours from a distribution
        self.number_of_shopping_days = _draw_random_discreet_gaussian(AVG_NUM_SHOPPING_DAYS, SCALE_NUM_SHOPPING_DAYS, self.rng)
        self.number_of_shopping_hours = _draw_random_discreet_gaussian(AVG_NUM_SHOPPING_HOURS, SCALE_NUM_SHOPPING_HOURS, self.rng)

        #getting the number of exercise days and hours from a distribution
        self.number_of_exercise_days = _draw_random_discreet_gaussian(AVG_NUM_EXERCISE_DAYS, SCALE_NUM_EXERCISE_DAYS, self.rng)
        self.number_of_exercise_hours = _draw_random_discreet_gaussian(AVG_NUM_EXERCISE_HOURS, SCALE_NUM_EXERCISE_HOURS, self.rng)

        #Multiple shopping days and hours
        self.shopping_days = self.rng.choice(range(7), self.number_of_shopping_days)
        self.shopping_hours = self.rng.choice(range(7, 20), self.number_of_shopping_hours)

        #Multiple exercise days and hours
        self.exercise_days = self.rng.choice(range(7), self.number_of_exercise_days)
        self.exercise_hours = self.rng.choice(range(7, 20), self.number_of_exercise_hours)

        #Limiting the number of hours spent shopping per week
        self.max_shop_per_week = _draw_random_discreet_gaussian(AVG_MAX_NUM_SHOP_PER_WEEK, SCALE_MAX_NUM_SHOP_PER_WEEK, self.rng)
        self.count_shop=0

        # Limiting the number of hours spent exercising per week
        self.max_exercise_per_week = _draw_random_discreet_gaussian(AVG_MAX_NUM_EXERCISE_PER_WEEK, SCALE_MAX_NUM_EXERCISE_PER_WEEK, self.rng)
        self.count_exercise=0

        self.work_start_hour = self.rng.choice(range(7, 12), 3)

    def assign_household(self, location):
        self.household = location
        self.location = location
        if self.profession == "retired":
            self.workplace = location

    def __repr__(self):
        return f"H:{self.name}, SEIR:{int(self.is_susceptible)}{int(self.is_exposed)}{int(self.is_infectious)}{int(self.is_removed)}"

    ########### MEMORY OPTIMIZATION ###########
    @property
    def events(self):
        return self._events

    def pull_events(self):
        if self._events:
            events = self._events
            self._events = []
        else:
            events = self._events
        return events

    ########### EPI ###########

    @property
    def is_susceptible(self):
        return not self.is_exposed and not self.is_infectious and not self.is_removed and not self.is_immune

    @property
    def is_exposed(self):
        return self.infection_timestamp is not None and self.env.timestamp - self.infection_timestamp < datetime.timedelta(days=self.infectiousness_onset_days)

    @property
    def is_infectious(self):
        return self.infection_timestamp is not None and self.env.timestamp - self.infection_timestamp >= datetime.timedelta(days=self.infectiousness_onset_days)

    @property
    def is_removed(self):
        return self.recovered_timestamp == datetime.datetime.max

    @property
    def is_incubated(self):
        return (not self.is_asymptomatic and self.infection_timestamp is not None and
                self.env.timestamp - self.infection_timestamp >= datetime.timedelta(days=self.incubation_days))

    @property
    def state(self):
        return [int(self.is_susceptible), int(self.is_exposed), int(self.is_infectious), int(self.is_removed)]

    @property
    def has_cold(self):
        return self.cold_timestamp is not None

    @property
    def has_flu(self):
        return self.flu_timestamp is not None

    @property
    def has_allergy_symptoms(self):
        return self.allergy_timestamp is not None

    @property
    def days_since_covid(self):
        if self.infection_timestamp is None:
            return
        return (self.env.timestamp-self.infection_timestamp).days

    @property
    def days_since_cold(self):
        if self.cold_timestamp is None:
            return
        return (self.env.timestamp-self.cold_timestamp).days

    @property
    def days_since_flu(self):
        if self.flu_timestamp is None:
            return
        return (self.env.timestamp-self.flu_timestamp).days

    @property
    def days_since_allergies(self):
        if self.allergy_timestamp is None:
            return
        return (self.env.timestamp-self.flu_timestamp).days

    @property
    def is_really_sick(self):
        return self.can_get_really_sick and 'severe' in self.symptoms

    @property
    def is_extremely_sick(self):
        return self.can_get_extremely_sick and 'severe' in self.symptoms

    @property
    def viral_load(self):
        """ Calculates the elapsed time since infection, returning this person's current viral load"""
        if not self.infection_timestamp:
            return 0.
        # calculates the time since infection in days
        days_infectious = (self.env.timestamp - self.infection_timestamp).total_seconds() / 86400 - self.infectiousness_onset_days

        if days_infectious < 0:
            return 0.

        # implements the piecewise linear function
        if days_infectious < self.viral_load_plateau_start:
            cur_viral_load = self.viral_load_plateau_height * days_infectious / self.viral_load_plateau_start
        elif days_infectious < self.viral_load_plateau_end:
            cur_viral_load = self.viral_load_plateau_height
        else:
            cur_viral_load = self.viral_load_plateau_height - self.viral_load_plateau_height * (days_infectious - self.viral_load_plateau_end) / (self.viral_load_recovered - self.viral_load_plateau_end)

        # the viral load cannot be negative
        if cur_viral_load < 0:
            cur_viral_load = 0.

        return cur_viral_load

    @property
    def infectiousness(self):
        severity_multiplier = 1
        if self.is_infectious:
            if self.can_get_really_sick:
              severity_multiplier = 1.25
            if self.is_extremely_sick:
              severity_multiplier = 1.5
            if 'immuno-compromised' in self.preexisting_conditions:
              severity_multiplier += 0.2
            if 'cough' in self.symptoms:
              severity_multiplier += 0.25
        return self.viral_load * severity_multiplier

    @property
    def obs_symptoms(self):
        if not self.has_app:
            return []
        reported_symptoms = []
        for symptom in self.all_symptoms:
            if self.rng.random() < self.carefulness:
                reported_symptoms.append(symptom)
        return reported_symptoms

    @property
    def symptoms(self):
        if self.last_date['symptoms'] != self.env.timestamp.date():
            self.last_date['symptoms'] = self.env.timestamp.date()
            self.update_symptoms()
        return self.all_symptoms

    def update_symptoms(self):
        symptoms = []
        if self.cold_timestamp is not None:
            self.cold_symptoms = self.cold_progression[self.days_since_cold]

        if self.flu_timestamp is not None:
            self.flu_symptoms = self.flu_progression[self.days_since_flu]

<<<<<<< HEAD
        if self.infection_timestamp is not None and not self.is_asymptomatic:
            self.covid_symptoms = self.covid_progression[self.days_since_covid]
=======
        if self.is_incubated and not self.is_asymptomatic:
            if self.is_removed: # FIXME: should not happen
                self.covid_symptoms = []
            else:
                days_since_infectious = math.floor(self.days_since_exposed - self.infectiousness_onset_days)
                self.covid_symptoms = self.all_covid_symptoms[days_since_infectious]
>>>>>>> fcb7d1ab

        if self.allergy_timestamp is not None:
            self.allergy_symptoms = self.allergy_progression[0]

        all_symptoms = set(self.flu_symptoms + self.cold_symptoms + self.allergy_symptoms + self.covid_symptoms)
        # self.new_symptoms = list(all_symptoms - set(self.all_symptoms))
        self.all_symptoms = list(all_symptoms)

    def compute_covid_properties(self):
        self.viral_load_plateau_height, \
          self.viral_load_plateau_start, \
            self.viral_load_plateau_end, \
              self.viral_load_recovered = _sample_viral_load_piecewise(
                                             rng=self.rng, age=self.age,
                                             initial_viral_load=self.initial_viral_load)
        self.infectiousness_onset_days = 1 + self.rng.normal(loc=INFECTIOUSNESS_ONSET_DAYS_AVG, scale=INFECTIOUSNESS_ONSET_DAYS_STD)
        self.incubation_days = self.infectiousness_onset_days + self.viral_load_plateau_start + self.rng.normal(loc=SYMPTOM_ONSET_WRT_VIRAL_LOAD_PEAK_AVG, scale=SYMPTOM_ONSET_WRT_VIRAL_LOAD_PEAK_STD)
        self.recovery_days = self.infectiousness_onset_days + self.viral_load_recovered

        self.covid_progression = _get_covid_symptoms( self.viral_load_plateau_start, self.viral_load_plateau_end,
                                        self.viral_load_recovered, initial_viral_load=initial_viral_load,
                                        age=self.age, incubation_days=self.incubation_days,
                                        really_sick=self.gets_really_sick, extremely_sick=self.gets_extremely_sick,
                                        rng=self.rng, preexisting_conditions=self.preexisting_conditions)

        # city.tracker.track_covid_properties(self)

    def get_tested(self, city):
        if not city.tests_available:
            return False

        # TODO: get observed data on testing / who gets tested when??
        if any(self.symptoms) and self.rng.rand() > P_TEST:

            self.test_type = city.get_available_test()
            if self.rng.rand() > TEST_TYPES[self.test_type]['P_FALSE_NEGATIVE']:
                self.test_result =  'negative'
            else:
                self.test_result =  'positive'

            if self.test_type == "lab":
                self.test_result_validated = True
            else:
                self.test_result_validated = False

            if self.has_app and self.rng.random() < self.carefulness:
                self.reported_test_result = self.test_result
                self.reported_test_type = self.test_type
            else:
                self.reported_test_result = None
                self.reported_test_type = None

            return True

        return False

    def wear_mask(self):
        if not MASK_INTERVENTION:
            self.wearing_mask, self.mask_efficacy = False, 0
            return

        self.wearing_mask = False
        if self.location == self.household:
            self.wearing_mask = False

        if self.location.location_type == 'store':
            if self.carefulness > 0.6:
                self.wearing_mask = True
            elif self.rng.rand() < self.carefulness * BASELINE_P_MASK:
                self.wearing_mask = True
        elif self.rng.rand() < self.carefulness * BASELINE_P_MASK :
            self.wearing_mask = True

        # efficacy - people do not wear it properly
        if self.wearing_mask:
            if  self.workplace.location_type == 'hospital':
              self.mask_efficacy = MASK_EFFICACY_HEALTHWORKER
            else:
              self.mask_efficacy = MASK_EFFICACY_NORMIE
        else:
            self.mask_efficacy = 0

    def recover_health(self):
        if (self.cold_timestamp is not None and
            self.days_since_cold >= datetime.timedelta(days=len(self.cold_progression))):
            self.cold_timestamp = None

        if (self.flu_timestamp is not None and
            self.days_since_flu >= datetime.timedelta(days=len(self.flu_progression))):
            self.flu_timestamp = None

        if (self.allergy_timestamp is not None and
            self.days_since_allergies >= datetime.timedelta(days=self.len_allergies)):
            self.allergy_timestamp = None

    def how_am_I_feeling(self):
        current_symptoms = self.symptoms
        # if self.name == "human:3" : print(current_symptoms)
        if current_symptoms == []:
            return 1.0

        if sum(x in current_symptoms for x in ["severe", "extremely_severe", "trouble_breathing"]) > 0:
            return 0.0

        elif self.test_result == "positive":
            return 0.1

        elif sum(x in current_symptoms for x in ["trouble_breathing"]) > 0:
            return 0.3

        elif sum(x in current_symptoms for x in ["moderate", "mild", "fever"]) > 0:
            return 0.5

        elif sum(x in current_symptoms for x in ["cough", "fatigue", "gastro", "aches"]) > 0:
            return 0.7

        elif sum(x in current_symptoms for x in ["runny_nose", "loss_of_taste"]) > 0:
            return 0.9

        return 1.0

    def assert_state_changes(self):
        next_state = {0:[1], 1:[2], 2:[0, 3], 3:[3]}
        assert sum(self.state) == 1, f"invalid compartment for {self.name}: {self.state}"
        if self.last_state != self.state:
            # can skip the compartment if hospitalized in exposed
            if not self.obs_hospitalized:
                assert self.state.index(1) in next_state[self.last_state.index(1)], f"invalid compartment transition for {self.name}: {self.last_state} to {self.state}"
            self.last_state = self.state

    def run(self, city):
        """
           1 2 3 4 5 6 7 8 9 10 11 12 13 14 15 16 17 18 19 20 21 22 23 24
           State  h h h h h h h h h sh sh h  h  h  ac h  h  h  h  h  h  h  h  h
        """
        self.household.humans.add(self)
        while True:
            hour, day = self.env.hour_of_day(), self.env.day_of_week()
            if day==0:
                self.count_exercise=0
                self.count_shop=0

            if self.last_date['run'] != self.env.timestamp.date():
                self.last_date['run'] = self.env.timestamp.date()
                Event.log_daily(self, self.env.timestamp)

            # recover from cold/flu/allergies if it's time
            self.recover_health()

            # track symptoms
            if self.is_incubated and self.symptom_start_time is None :
                self.symptom_start_time = self.env.timestamp
                city.tracker.track_generation_times(self.name) # it doesn't count environmental infection or primary case or asymptomatic/presymptomatic infections; refer the definition

            # log test
            # needs better conditions; log test based on some condition on symptoms
            if (self.is_incubated and
                not self.has_logged_test and
                self.env.timestamp - self.symptom_start_time >= datetime.timedelta(days=TEST_DAYS)):
                # make testing a function of age/hospitalization/travel
                if self.get_tested(city):
                    Event.log_test(self, self.env.timestamp)
                    self.has_logged_test = True
                    city.tracker.track_tested_results(self, self.test_result, self.test_type)

            # recover
            if self.is_infectious and self.days_since_covid >= datetime.timedelta(days=self.recovery_days):
                city.tracker.track_symptoms(self.covid_symptoms, covid=True)
                city.tracker.track_recovery(self.n_infectious_contacts, self.recovery_days)
                if self.never_recovers:
                    self.recovered_timestamp = datetime.datetime.max
                    self.dead = True
                else:
                    if not REINFECTION_POSSIBLE:
                        self.recovered_timestamp = datetime.datetime.max
                        self.is_immune = not REINFECTION_POSSIBLE
                    else:
                        self.recovered_timestamp = self.env.timestamp
                        self.test_result, self.test_type = None, None
                    self.never_recovers = self.rng.random() <= P_NEVER_RECOVERS[min(math.floor(self.age/10),8)]
                    self.dead = False

                self.obs_hospitalized = True
                self.infection_timestamp = None # indicates they are no longer infected
                self.all_symptoms, self.covid_symptoms = [], []
                Event.log_recovery(self, self.env.timestamp, self.dead)
                if self.dead:
                    yield self.env.timeout(np.inf)

            self.assert_state_changes()

            # Mobility
            # self.how_am_I_feeling = 1.0 (great) --> rest_at_home = False
            if not self.rest_at_home:
                # set it once for the rest of the disease path
                if self.rng.random() > self.how_am_I_feeling():
                    self.rest_at_home = True

            # happens when recovered
            elif self.rest_at_home and self.how_am_I_feeling() == 1.0:
                self.rest_at_home = False

            if self.is_extremely_sick:
                yield self.env.process(self.excursion(city, "hospital-icu"))

            elif self.is_really_sick:
                yield self.env.process(self.excursion(city, "hospital"))

            if (not WORK_FROM_HOME and
                not self.env.is_weekend() and
                hour in self.work_start_hour and
                not self.rest_at_home):
                yield self.env.process(self.excursion(city, "work"))

            elif ( hour in self.shopping_hours and
                   day in self.shopping_days and
                   self.count_shop<=self.max_shop_per_week and
                   not self.rest_at_home):
                self.count_shop+=1
                yield self.env.process(self.excursion(city, "shopping"))

            elif ( hour in self.exercise_hours and
                    day in self.exercise_days and
                    self.count_exercise<=self.max_exercise_per_week and
                    not self.rest_at_home):
                self.count_exercise+=1
                yield  self.env.process(self.excursion(city, "exercise"))

            elif (self.env.is_weekend() and
                    self.rng.random() < 0.05 and
                    not self.rest_at_home):
                yield  self.env.process(self.excursion(city, "leisure"))

            # start from house all the time
            yield self.env.process(self.at(self.household, city, 60))

    ############################## MOBILITY ##################################
    @property
    def lat(self):
        return self.location.lat if self.location else self.household.lat

    @property
    def lon(self):
        return self.location.lon if self.location else self.household.lon


    @property
    def obs_lat(self):
        if LOCATION_TECH == 'bluetooth':
            return round(self.lat + self.rng.normal(0, 2))
        else:
            return round(self.lat + self.rng.normal(0, 10))

    @property
    def obs_lon(self):
        if LOCATION_TECH == 'bluetooth':
            return round(self.lon + self.rng.normal(0, 2))
        else:
            return round(self.lon + self.rng.normal(0, 10))

    def excursion(self, city, type):

        if type == "shopping":
            grocery_store = self._select_location(location_type="stores", city=city)
            t = _draw_random_discreet_gaussian(self.avg_shopping_time, self.scale_shopping_time, self.rng)
            with grocery_store.request() as request:
                yield request
                yield self.env.process(self.at(grocery_store, city, t))

        elif type == "exercise":
            park = self._select_location(location_type="park", city=city)
            t = _draw_random_discreet_gaussian(self.avg_exercise_time, self.scale_exercise_time, self.rng)
            yield self.env.process(self.at(park, city, t))

        elif type == "work":
            t = _draw_random_discreet_gaussian(self.avg_working_minutes, self.scale_working_minutes, self.rng)
            yield self.env.process(self.at(self.workplace, city, t))

        elif type == "hospital":
            print(f"{self} got hospitalized")
            hospital = self._select_location(location_type=type, city=city)
            if hospital is None: # no more hospitals
                self.dead = True
                self.recovered_timestamp = datetime.datetime.max
                yield self.env.timeout(np.inf)

            self.obs_hospitalized = True
            t = self.recovery_days -(self.env.timestamp - self.infection_timestamp).total_seconds() / 86400 # DAYS
            yield self.env.process(self.at(hospital, city, t * 24 * 60))

        elif type == "hospital-icu":
            print(f"{self} got icu-ed")
            icu = self._select_location(location_type=type, city=city)
            if icu is None:
                self.dead = True
                self.recovered_timestamp = datetime.datetime.max
                yield self.env.timeout(np.inf)

            if len(self.preexisting_conditions) < 2:
                extra_time = self.rng.choice([1, 2, 3], p=[0.5, 0.3, 0.2])
            else:
                extra_time = self.rng.choice([1, 2, 3], p=[0.2, 0.3, 0.5]) # DAYS
            t = self.viral_load_plateau_end - self.viral_load_plateau_start + extra_time

            yield self.env.process(self.at(icu, city, t * 24 * 60))

        elif type == "leisure":
            S = 0
            p_exp = 1.0
            while True:
                if self.rng.random() > p_exp:  # return home
                    yield self.env.process(self.at(self.household, city, 60))
                    break

                loc = self._select_location(location_type='miscs', city=city)
                S += 1
                p_exp = self.rho * S ** (-self.gamma * self.adjust_gamma)
                with loc.request() as request:
                    yield request
                    t = _draw_random_discreet_gaussian(self.avg_misc_time, self.scale_misc_time, self.rng)
                    yield self.env.process(self.at(loc, city, t))
        else:
            raise ValueError(f'Unknown excursion type:{type}')

    def at(self, location, city, duration):
        city.tracker.track_trip(from_location=self.location.location_type, to_location=location.location_type, age=self.age, hour=self.env.hour_of_day())

        self.wear_mask()

        # add the human to the location
        self.location = location
        location.add_human(self)
        self.leaving_time = duration + self.env.now
        self.start_time = self.env.now
        area = self.location.area
        initial_viral_load = 0

        # Report all the encounters (epi transmission)
        for h in location.humans:
            if h == self:
                continue

            # Age mixing #FIXME: find a better way
            if not self.rng.random() < (0.5 * abs(self.age - h.age) + 1) ** -1:
                continue

            # Properties of the encounter
            distance =  np.sqrt(int(area/len(self.location.humans))) + self.rng.randint(MIN_DIST_ENCOUNTER, MAX_DIST_ENCOUNTER)
            t_overlap = min(self.leaving_time, getattr(h, "leaving_time", 60)) - max(self.start_time, getattr(h, "start_time", 60))
            t_near = self.rng.random() * t_overlap

            city.tracker.track_social_mixing(self, h, location, distance, t_near)
            contact_condition = distance <= INFECTION_RADIUS and t_near > INFECTION_DURATION

            # Conditions met for possible infection
            if contact_condition:
                proximity_factor = 1
                if INFECTION_DISTANCE_FACTOR or INFECTION_DURATION_FACTOR:
                    proximity_factor = INFECTION_DISTANCE_FACTOR * (1 - distance/INFECTION_RADIUS) + INFECTION_DURATION_FACTOR * min((t_near - INFECTION_DURATION)/INFECTION_DURATION, 1)
                mask_efficacy = self.mask_efficacy * h.mask_efficacy

                infectee = None
                if self.is_infectious:
                    ratio = self.asymptomatic_infection_ratio  if self.is_asymptomatic else 1.0
                    p_infection = self.infectiousness * ratio * (1-mask_efficacy) * proximity_factor
                    # initial_viral_load += p_infection
                    x_human = self.rng.random() < p_infection * CONTAGION_KNOB

                    if x_human and h.is_susceptible:
                        h.infection_timestamp = self.env.timestamp
                        h.compute_covid_properties()
                        infectee = h.name

                        self.n_infectious_contacts+=1
                        Event.log_exposed(h, self, self.env.timestamp)
                        city.tracker.track_infection('human', from_human=self, to_human=h, location=location, timestamp=self.env.timestamp)
                        # print(f"{self.name} infected {h.name} at {location}")

                elif h.is_infectious:
                    ratio = h.asymptomatic_infection_ratio  if h.is_asymptomatic else 1.0
                    p_infection = h.infectiousness * ratio * (1-mask_efficacy) * proximity_factor # &prob_infectious
                    # initial_viral_load += p_infection
                    x_human = self.rng.random() < p_infection * CONTAGION_KNOB

                    if x_human and self.is_susceptible:
                        self.infection_timestamp = self.env.timestamp
                        self.compute_covid_properties()
                        infectee = self.name

                        h.n_infectious_contacts+=1
                        Event.log_exposed(self, h, self.env.timestamp)
                        city.tracker.track_infection('human', from_human=h, to_human=self, location=location, timestamp=self.env.timestamp)
                        # print(f"{h.name} infected {self.name} at {location}")

                # other transmissions
                if self.cold_timestamp is not None or h.cold_timestamp is not None:
                    cold_infector, cold_infectee = h, self
                    if self.cold_timestamp is not None:
                        cold_infector, cold_infectee = self, h

                    if self.rng.random() < COLD_CONTAGIOUSNESS:
                        cold_infectee.cold_timestamp = self.env.timestamp

                if self.flu_timestamp is not None or h.flu_timestamp is not None:
                    flu_infector, flu_infectee = h, self
                    if self.cold_timestamp is not None:
                        flu_infector, flu_infectee = self, h

                    if self.rng.random() < FLU_CONTAGIOUSNESS:
                        flu_infectee.flu_timestamp = self.env.timestamp

                city.tracker.track_encounter_events(human1=self, human2=h, location=location, distance=distance, duration=t_near)
                Event.log_encounter(self, h,
                                    location=location,
                                    duration=t_near,
                                    distance=distance,
                                    infectee=infectee,
                                    time=self.env.timestamp
                                    )

        yield self.env.timeout(duration / TICK_MINUTE)

        # environmental transmission
        p_infection = ENVIRONMENTAL_INFECTION_KNOB * location.contamination_probability * (1-self.mask_efficacy) # &prob_infection
        # initial_viral_load += p_infection
        x_environment = location.contamination_probability > 0 and self.rng.random() < initial_viral_load
        if x_environment and self.is_susceptible:
            self.infection_timestamp = self.env.timestamp
            self.compute_covid_properties()
            Event.log_exposed(self, location,  self.env.timestamp)
            city.tracker.track_infection('env', from_human=None, to_human=self, location=location, timestamp=self.env.timestamp)
            # print(f"{self.name} is infected at {location}")

        # Catch a random cold
        if self.cold_timestamp is None and self.rng.random() < P_COLD:
            self.cold_timestamp  = self.env.timestamp

        # Catch a random flu
        if self.flu_timestamp is None and self.rng.random() < P_FLU:
            self.flu_timestamp = self.env.timestamp

        # Have random allergy symptoms
        if self.has_allergies and self.rng.random() < P_HAS_ALLERGIES_TODAY:
            self.allergy_timestamp = self.env_timestamp

        location.remove_human(self)

    def _select_location(self, location_type, city):
        """
        Preferential exploration treatment to visit places
        rho, gamma are treated in the paper for normal trips
        Here gamma is multiplied by a factor to supress exploration for parks, stores.
        """
        if location_type == "park":
            S = self.visits.n_parks
            self.adjust_gamma = 1.0
            pool_pref = self.parks_preferences
            locs = city.parks
            visited_locs = self.visits.parks

        elif location_type == "stores":
            S = self.visits.n_stores
            self.adjust_gamma = 1.0
            pool_pref = self.stores_preferences
            locs = city.stores
            visited_locs = self.visits.stores

        elif location_type == "hospital":
            hospital = None
            for hospital in sorted(city.hospitals, key=lambda x:compute_distance(self.location, x)):
                if len(hospital.humans) < hospital.capacity:
                    return hospital
            return None

        elif location_type == "hospital-icu":
            icu = None
            for hospital in sorted(city.hospitals, key=lambda x:compute_distance(self.location, x)):
                if len(hospital.icu.humans) < hospital.icu.capacity:
                    return hospital.icu
            return None

        elif location_type == "miscs":
            S = self.visits.n_miscs
            self.adjust_gamma = 1.0
            pool_pref = [(compute_distance(self.location, m) + 1e-1) ** -1 for m in city.miscs if
                         m != self.location]
            pool_locs = [m for m in city.miscs if m != self.location]
            locs = city.miscs
            visited_locs = self.visits.miscs

        else:
            raise ValueError(f'Unknown location_type:{location_type}')

        if S == 0:
            p_exp = 1.0
        else:
            p_exp = self.rho * S ** (-self.gamma * self.adjust_gamma)

        if self.rng.random() < p_exp and S != len(locs):
            # explore
            cands = [i for i in locs if i not in visited_locs]
            cands = [(loc, pool_pref[i]) for i, loc in enumerate(cands)]
        else:
            # exploit
            cands = [(i, count) for i, count in visited_locs.items()]

        cands, scores = zip(*cands)
        loc = self.rng.choice(cands, p=_normalize_scores(scores))
        visited_locs[loc] += 1
        return loc<|MERGE_RESOLUTION|>--- conflicted
+++ resolved
@@ -95,29 +95,28 @@
         self.is_asymptomatic = self.rng.rand() < (BASELINE_P_ASYMPTOMATIC - (self.age - 50) * 0.5) / 100 # e.g. 70: baseline-0.1, 20: baseline+0.15
         self.asymptomatic_infection_ratio = ASYMPTOMATIC_INFECTION_RATIO if self.is_asymptomatic else 0.0 # draw a beta with the distribution in documents
 
+        # Indicates whether this person will show severe signs of illness.
+        self.cold_timestamp = self.env.timestamp if self.rng.random() < P_COLD else None
+        self.flu_timestamp = self.env.timestamp if self.rng.random() < P_FLU else None # different from asymptomatic
+        self.allergy_timestamp = self.env.timestamp if self.rng.random() < P_HAS_ALLERGIES_TODAY else None
+        self.can_get_really_sick = _get_get_really_sick(self.age, self.sex, self.rng)
+        self.can_get_extremely_sick = self.can_get_really_sick and self.rng.random() >= 0.7 # &severe; 30% of severe cases need ICU
+        self.never_recovers = self.rng.random() <= P_NEVER_RECOVERS[min(math.floor(self.age/10),8)]
+        self.obs_hospitalized = False
+        self.obs_in_icu = False
+
         # possibly initialized as infected
-        self.infection_timestamp = infection_timestamp
-        self.initial_viral_load = self.rng.rand() if infection_timestamp is not None else 0
-        if self.infection_timestamp is not None:
-            self.compute_covid_properties()
-
+        self.recovered_timestamp = datetime.datetime.min
+        self.is_immune = False # different from asymptomatic
         self.viral_load_plateau_height, self.viral_load_plateau_start, self.viral_load_plateau_end, self.viral_load_recovered = None,None,None,None
         self.infectiousness_onset_days = None # 1 + self.rng.normal(loc=INFECTIOUSNESS_ONSET_DAYS_AVG, scale=INFECTIOUSNESS_ONSET_DAYS_STD)
         self.incubation_days = None # self.infectiousness_onset_days + self.viral_load_plateau_start + self.rng.normal(loc=SYMPTOM_ONSET_WRT_VIRAL_LOAD_PEAK_AVG, scale=SYMPTOM_ONSET_WRT_VIRAL_LOAD_PEAK_STD)
         self.recovery_days = None # self.infectiousness_onset_days + self.viral_load_recovered
         self.test_result, self.test_type = None, None
-
-        # Indicates whether this person will show severe signs of illness.
-        self.cold_timestamp = self.env.timestamp if self.rng.random() < P_COLD else None
-        self.flu_timestamp = self.env.timestamp if self.rng.random() < P_FLU else None # different from asymptomatic
-        self.allergy_timestamp = self.env.timestamp if self.rng.random() < P_HAS_ALLERGIES_TODAY else None
-        self.recovered_timestamp = datetime.datetime.min
-        self.is_immune = False # different from asymptomatic
-        self.can_get_really_sick = _get_get_really_sick(self.age, self.sex, self.rng)
-        self.can_get_extremely_sick = self.can_get_really_sick and self.rng.random() >= 0.7 # &severe; 30% of severe cases need ICU
-        self.never_recovers = self.rng.random() <= P_NEVER_RECOVERS[min(math.floor(self.age/10),8)]
-        self.obs_hospitalized = False
-        self.obs_in_icu = False
+        self.infection_timestamp = infection_timestamp
+        self.initial_viral_load = self.rng.rand() if infection_timestamp is not None else 0
+        if self.infection_timestamp is not None:
+            self.compute_covid_properties()
 
         # counters and memory
         self.r0 = []
@@ -260,7 +259,7 @@
     def days_since_allergies(self):
         if self.allergy_timestamp is None:
             return
-        return (self.env.timestamp-self.flu_timestamp).days
+        return (self.env.timestamp-self.allergy_timestamp).days
 
     @property
     def is_really_sick(self):
@@ -290,8 +289,11 @@
             cur_viral_load = self.viral_load_plateau_height - self.viral_load_plateau_height * (days_infectious - self.viral_load_plateau_end) / (self.viral_load_recovered - self.viral_load_plateau_end)
 
         # the viral load cannot be negative
-        if cur_viral_load < 0:
-            cur_viral_load = 0.
+        try:
+            if cur_viral_load < 0:
+                cur_viral_load = 0.
+        except:
+            import pdb; pdb.set_trace()
 
         return cur_viral_load
 
@@ -329,22 +331,25 @@
     def update_symptoms(self):
         symptoms = []
         if self.cold_timestamp is not None:
-            self.cold_symptoms = self.cold_progression[self.days_since_cold]
+            t = self.days_since_cold
+            if t < len(self.cold_progression):
+                self.cold_symptoms = self.cold_progression[t]
+            else:
+                self.cold_symptoms = []
 
         if self.flu_timestamp is not None:
-            self.flu_symptoms = self.flu_progression[self.days_since_flu]
-
-<<<<<<< HEAD
+            t = self.days_since_flu
+            if t < len(self.flu_progression):
+                self.flu_symptoms = self.flu_progression[t]
+            else:
+                self.flu_symptoms = []
+
         if self.infection_timestamp is not None and not self.is_asymptomatic:
-            self.covid_symptoms = self.covid_progression[self.days_since_covid]
-=======
-        if self.is_incubated and not self.is_asymptomatic:
-            if self.is_removed: # FIXME: should not happen
+            t = self.days_since_covid
+            if self.is_removed or t >= len(self.covid_progression):
                 self.covid_symptoms = []
             else:
-                days_since_infectious = math.floor(self.days_since_exposed - self.infectiousness_onset_days)
-                self.covid_symptoms = self.all_covid_symptoms[days_since_infectious]
->>>>>>> fcb7d1ab
+                self.covid_symptoms = self.covid_progression[t]
 
         if self.allergy_timestamp is not None:
             self.allergy_symptoms = self.allergy_progression[0]
@@ -364,11 +369,10 @@
         self.incubation_days = self.infectiousness_onset_days + self.viral_load_plateau_start + self.rng.normal(loc=SYMPTOM_ONSET_WRT_VIRAL_LOAD_PEAK_AVG, scale=SYMPTOM_ONSET_WRT_VIRAL_LOAD_PEAK_STD)
         self.recovery_days = self.infectiousness_onset_days + self.viral_load_recovered
 
-        self.covid_progression = _get_covid_symptoms( self.viral_load_plateau_start, self.viral_load_plateau_end,
-                                        self.viral_load_recovered, initial_viral_load=initial_viral_load,
-                                        age=self.age, incubation_days=self.incubation_days,
-                                        really_sick=self.gets_really_sick, extremely_sick=self.gets_extremely_sick,
-                                        rng=self.rng, preexisting_conditions=self.preexisting_conditions)
+        self.covid_progression = _get_covid_progression(self.initial_viral_load, self.viral_load_plateau_start, self.viral_load_plateau_end,
+                                        self.viral_load_recovered, age=self.age, incubation_days=self.incubation_days,
+                                        really_sick=self.can_get_really_sick, extremely_sick=self.can_get_extremely_sick,
+                                        rng=self.rng, preexisting_conditions=self.preexisting_conditions, carefulness=self.carefulness)
 
         # city.tracker.track_covid_properties(self)
 
@@ -429,15 +433,15 @@
 
     def recover_health(self):
         if (self.cold_timestamp is not None and
-            self.days_since_cold >= datetime.timedelta(days=len(self.cold_progression))):
+            self.days_since_cold >= len(self.cold_progression)):
             self.cold_timestamp = None
 
         if (self.flu_timestamp is not None and
-            self.days_since_flu >= datetime.timedelta(days=len(self.flu_progression))):
+            self.days_since_flu >= len(self.flu_progression)):
             self.flu_timestamp = None
 
         if (self.allergy_timestamp is not None and
-            self.days_since_allergies >= datetime.timedelta(days=self.len_allergies)):
+            self.days_since_allergies >= self.len_allergies):
             self.allergy_timestamp = None
 
     def how_am_I_feeling(self):
@@ -511,7 +515,7 @@
                     city.tracker.track_tested_results(self, self.test_result, self.test_type)
 
             # recover
-            if self.is_infectious and self.days_since_covid >= datetime.timedelta(days=self.recovery_days):
+            if self.is_infectious and self.days_since_covid >= self.recovery_days:
                 city.tracker.track_symptoms(self.covid_symptoms, covid=True)
                 city.tracker.track_recovery(self.n_infectious_contacts, self.recovery_days)
                 if self.never_recovers:
@@ -715,6 +719,7 @@
 
                     if x_human and h.is_susceptible:
                         h.infection_timestamp = self.env.timestamp
+                        h.initial_viral_load = h.rng.random()
                         h.compute_covid_properties()
                         infectee = h.name
 
@@ -731,6 +736,7 @@
 
                     if x_human and self.is_susceptible:
                         self.infection_timestamp = self.env.timestamp
+                        self.initial_viral_load = self.rng.random()
                         self.compute_covid_properties()
                         infectee = self.name
 
@@ -788,7 +794,7 @@
 
         # Have random allergy symptoms
         if self.has_allergies and self.rng.random() < P_HAS_ALLERGIES_TODAY:
-            self.allergy_timestamp = self.env_timestamp
+            self.allergy_timestamp = self.env.timestamp
 
         location.remove_human(self)
 
