# -*- coding: utf-8 -*-
import simpy

import itertools
import numpy as np
from collections import defaultdict, namedtuple
import datetime
from bitarray import bitarray
import operator
import math

from utils import _normalize_scores, _get_random_sex, _get_covid_symptoms, \
    _get_preexisting_conditions, _draw_random_discreet_gaussian, _json_serialize, _sample_viral_load_piecewise, \
    _get_random_area, _encode_message, _decode_message, float_to_binary, binary_to_float, _reported_symptoms, \
    _get_mask_wearing,  _get_cold_symptoms_v2, _get_flu_symptoms_v2, _reported_symptoms

from config import *
from base import *
if COLLECT_LOGS is False:
    Event = DummyEvent

class Visits(object):

    def __init__(self):
        self.parks = defaultdict(int)
        self.stores = defaultdict(int)
        self.hospitals = defaultdict(int)
        self.miscs = defaultdict(int)

    @property
    def n_parks(self):
        return len(self.parks)

    @property
    def n_stores(self):
        return len(self.stores)

    @property
    def n_hospitals(self):
        return len(self.hospitals)

    @property
    def n_miscs(self):
        return len(self.miscs)


class Human(object):

    def __init__(self, env, name, age, rng, infection_timestamp, household, workplace, profession, rho=0.3, gamma=0.21, symptoms=[],
                 test_results=None):

        self.last_date = env.timestamp.date
        self.env = env
        self._events = []
        self.name = f"human:{name}"
        self.rng = rng
        self.profession = profession
        self.is_healthcare_worker = True if profession == "healthcare" else False
        self.assign_household(household)
        self.workplace = workplace
        self.rho = rho
        self.gamma = gamma

        self.age = age
        self.sex = _get_random_sex(self.rng)
        self.preexisting_conditions = _get_preexisting_conditions(self.age, self.sex, self.rng)

        age_modifier = 2 if self.age > 40 or self.age < 12 else 2
        # &carefulness
        if self.rng.rand() < P_CAREFUL_PERSON:
            self.carefulness = (round(self.rng.normal(55, 10)) + self.age/2) / 100
        else:
            self.carefulness = (round(self.rng.normal(25, 10)) + self.age/2) / 100

        self.has_app = self.rng.rand() < (P_HAS_APP / age_modifier) + (self.carefulness / 2)

        # logged info can be quite different
        self.has_logged_info = self.has_app and self.rng.rand() < 0.5
        self.obs_is_healthcare_worker = True if self.is_healthcare_worker and rng.random()<0.9 else False # 90% of the time, healthcare workers will declare it
        self.obs_age = self.age if self.has_app and self.has_logged_info else None
        self.obs_sex = self.sex if self.has_app and self.has_logged_info else None
        self.obs_preexisting_conditions = self.preexisting_conditions if self.has_app and self.has_logged_info else None

        self.rest_at_home = False # to track mobility due to symptoms
        self.visits = Visits()
        self.travelled_recently = self.rng.rand() > 0.9

        # &symptoms, &viral-load
        # probability of being asymptomatic is basically 50%, but a bit less if you're older and a bit more if you're younger
        self.is_asymptomatic = self.rng.rand() > (BASELINE_P_ASYMPTOMATIC - (self.age - 50) * 0.5) / 100
        self.asymptomatic_infection_ratio = ASYMPTOMATIC_INFECTION_RATIO if self.is_asymptomatic else 0.0 # draw a beta with the distribution in documents
        self.viral_load_plateau_height, self.viral_load_plateau_start, self.viral_load_plateau_end, self.viral_load_recovered = _sample_viral_load_piecewise(rng, age=age)
        self.infectiousness_onset_days = self.rng.normal(loc=INFECTIOUSNESS_ONSET_DAYS_AVG, scale=INFECTIOUSNESS_ONSET_DAYS_STD)
        self.incubation_days = self.infectiousness_onset_days + self.viral_load_plateau_start + self.rng.normal(loc=SYMPTOM_ONSET_WRT_VIRAL_LOAD_PEAK_AVG, scale=SYMPTOM_ONSET_WRT_VIRAL_LOAD_PEAK_STD)
        self.recovery_days = self.infectiousness_onset_days + self.viral_load_recovered
        self.test_result, self.test_type = None, None

        # Indicates whether this person will show severe signs of illness.
        self.infection_timestamp = infection_timestamp
        self.cold_timestamp = self.env.timestamp if self.rng.random() < P_COLD else None
        self.flu_timestamp = self.env.timestamp if self.rng.random() < P_FLU else None # different from asymptomatic
        self.recovered_timestamp = datetime.datetime.min
        self.is_immune = False # different from asymptomatic
        self.can_get_really_sick = self.rng.random() >= 0.8 + (age/100)
        self.can_get_extremely_sick = self.can_get_really_sick and self.rng.random() >= 0.7 # &severe; 30% of severe cases need ICU
        self.never_recovers = self.rng.random() <= P_NEVER_RECOVERS[min(math.floor(self.age/10),8)]
        self.obs_hospitalized = False
        self.obs_in_icu = False

<<<<<<< HEAD
        # &symptoms, &viral-load
        # probability of being asymptomatic is basically 50%, but a bit less if you're older
        # and a bit more if you're younger
        self.is_asymptomatic = self.rng.rand() < (BASELINE_P_ASYMPTOMATIC - (self.age - 50) * 0.5) / 100
        self.asymptomatic_infection_ratio = ASYMPTOMATIC_INFECTION_RATIO if self.is_asymptomatic else 0.0 # draw a beta with the distribution in documents

        self.recovery_days = _draw_random_discreet_gaussian(AVG_RECOVERY_DAYS, SCALE_RECOVERY_DAYS, self.rng) # make it IQR &recovery
        self.viral_load_plateau_height, self.viral_load_plateau_start, self.viral_load_plateau_end, self.viral_load_recovered = _sample_viral_load_piecewise(rng, age=age)
        self.all_symptoms = _get_all_symptoms(
                          np.ndarray.item(self.viral_load_plateau_start), np.ndarray.item(self.viral_load_plateau_end),
                          np.ndarray.item(self.viral_load_recovered), age=self.age, incubation_days=self.incubation_days,
                                                          really_sick=self.gets_really_sick, extremely_sick=self.gets_extremely_sick,
                          rng=self.rng, preexisting_conditions=self.preexisting_conditions)
        self.all_reported_symptoms = _reported_symptoms(self.all_symptoms, self.rng, self.carefulness)

=======
>>>>>>> f65519a0
        # counters and memory
        self.r0 = []
        self.has_logged_symptoms = False
        self.will_log_symptoms = self.has_app and rng.rand() < 0.5
        self.has_logged_test = False
        self.will_log_test = self.has_app and self.test_results and rng.rand() < 0.5
        self.last_state = self.state
        self.n_infectious_contacts = 0
        self.last_date_to_check_symptoms = self.env.timestamp.date

        # symptoms
        self.symptom_start_time = None
        self.all_cold_symptoms = _get_cold_symptoms_v2(self.age, self.rng, self.carefulness, self.preexisting_conditions, self.can_get_really_sick, self.can_get_extremely_sick)
        self.all_flu_symptoms = _get_flu_symptoms_v2(self.age, self.rng, self.carefulness, self.preexisting_conditions, self.can_get_really_sick, self.can_get_extremely_sick)
        self.all_covid_symptoms = _get_covid_symptoms(self.viral_load_plateau_start, self.viral_load_plateau_end,
                                        self.viral_load_recovered, age=self.age, incubation_days=self.incubation_days,
                                                          really_sick=self.can_get_really_sick, extremely_sick=self.can_get_extremely_sick,
                          rng=self.rng, preexisting_conditions=self.preexisting_conditions)
        self.all_symptoms, self.cold_symptoms, self.flu_symptoms, self.covid_symptoms = [], [], [], []

        # habits
        self.avg_shopping_time = _draw_random_discreet_gaussian(AVG_SHOP_TIME_MINUTES, SCALE_SHOP_TIME_MINUTES, self.rng)
        self.scale_shopping_time = _draw_random_discreet_gaussian(AVG_SCALE_SHOP_TIME_MINUTES,
                                                                  SCALE_SCALE_SHOP_TIME_MINUTES, self.rng)

        self.avg_exercise_time = _draw_random_discreet_gaussian(AVG_EXERCISE_MINUTES, SCALE_EXERCISE_MINUTES, self.rng)
        self.scale_exercise_time = _draw_random_discreet_gaussian(AVG_SCALE_EXERCISE_MINUTES,
                                                                  SCALE_SCALE_EXERCISE_MINUTES, self.rng)

        self.avg_working_minutes = _draw_random_discreet_gaussian(AVG_WORKING_MINUTES, SCALE_WORKING_MINUTES, self.rng)
        self.scale_working_minutes = _draw_random_discreet_gaussian(AVG_SCALE_WORKING_MINUTES, SCALE_SCALE_WORKING_MINUTES, self.rng)

        self.avg_hospital_hours = _draw_random_discreet_gaussian(AVG_HOSPITAL_HOURS, SCALE_HOSPITAL_HOURS, self.rng)
        self.scale_hospital_hours = _draw_random_discreet_gaussian(AVG_SCALE_HOSPITAL_HOURS, SCALE_SCALE_HOSPITAL_HOURS, self.rng)

        self.avg_misc_time = _draw_random_discreet_gaussian(AVG_MISC_MINUTES, SCALE_MISC_MINUTES, self.rng)
        self.scale_misc_time = _draw_random_discreet_gaussian(AVG_SCALE_MISC_MINUTES, SCALE_SCALE_MISC_MINUTES, self.rng)

        #getting the number of shopping days and hours from a distribution
        self.number_of_shopping_days = _draw_random_discreet_gaussian(AVG_NUM_SHOPPING_DAYS, SCALE_NUM_SHOPPING_DAYS, self.rng)
        self.number_of_shopping_hours = _draw_random_discreet_gaussian(AVG_NUM_SHOPPING_HOURS, SCALE_NUM_SHOPPING_HOURS, self.rng)

        #getting the number of exercise days and hours from a distribution
        self.number_of_exercise_days = _draw_random_discreet_gaussian(AVG_NUM_EXERCISE_DAYS, SCALE_NUM_EXERCISE_DAYS, self.rng)
        self.number_of_exercise_hours = _draw_random_discreet_gaussian(AVG_NUM_EXERCISE_HOURS, SCALE_NUM_EXERCISE_HOURS, self.rng)

        #Multiple shopping days and hours
        self.shopping_days = self.rng.choice(range(7), self.number_of_shopping_days)
        self.shopping_hours = self.rng.choice(range(7, 20), self.number_of_shopping_hours)

        #Multiple exercise days and hours
        self.exercise_days = self.rng.choice(range(7), self.number_of_exercise_days)
        self.exercise_hours = self.rng.choice(range(7, 20), self.number_of_exercise_hours)

        #Limiting the number of hours spent shopping per week
        self.max_shop_per_week = _draw_random_discreet_gaussian(AVG_MAX_NUM_SHOP_PER_WEEK, SCALE_MAX_NUM_SHOP_PER_WEEK, self.rng)
        self.count_shop=0

        # Limiting the number of hours spent exercising per week
        self.max_exercise_per_week = _draw_random_discreet_gaussian(AVG_MAX_NUM_EXERCISE_PER_WEEK, SCALE_MAX_NUM_EXERCISE_PER_WEEK, self.rng)
        self.count_exercise=0

        self.work_start_hour = self.rng.choice(range(7, 12), 3)

    def assign_household(self, location):
        self.household = location
        self.location = location
        if self.profession == "retired":
            self.workplace = location

    def __repr__(self):
        return f"H:{self.name}, SEIR:{int(self.is_susceptible)}{int(self.is_exposed)}{int(self.is_infectious)}{int(self.is_removed)}"

    ########### MEMORY OPTIMIZATION ###########
    @property
    def events(self):
        return self._events

    def pull_events(self):
        if self._events:
            events = self._events
            self._events = []
        else:
            events = self._events
        return events

    ########### EPI ###########

    @property
    def is_susceptible(self):
        return not self.is_exposed and not self.is_infectious and not self.is_removed and not self.is_immune

    @property
    def is_exposed(self):
        return self.infection_timestamp is not None and self.env.timestamp - self.infection_timestamp < datetime.timedelta(days=self.infectiousness_onset_days)

    @property
    def is_infectious(self):
        return self.infection_timestamp is not None and self.env.timestamp - self.infection_timestamp >= datetime.timedelta(days=self.infectiousness_onset_days)

    @property
    def is_removed(self):
        return self.recovered_timestamp == datetime.datetime.max

    @property
    def is_incubated(self):
        return (not self.is_asymptomatic and self.infection_timestamp is not None and
                self.env.timestamp - self.infection_timestamp >= datetime.timedelta(days=self.incubation_days))

    @property
    def state(self):
        return [int(self.is_susceptible), int(self.is_exposed), int(self.is_infectious), int(self.is_removed)]

    @property
    def days_since_exposed(self):
        if self.infection_timestamp is None:
            return
        return (self.env.timestamp-self.infection_timestamp ).days

    @property
    def is_really_sick(self):
        return self.can_get_really_sick and 'severe' in self.symptoms

    @property
    def is_extremely_sick(self):
        return self.can_get_extremely_sick and 'severe' in self.symptoms

    def test_results(self):
        if any(self.symptoms) and self.rng.rand() > P_TEST:
            test_type = 'lab'
            obs_test_type = ""
            if self.rng.rand() > P_FALSE_NEGATIVE:
                test_result =  'negative'
            else:
                test_result =  'positive'
            return (test_result, test_type)

        return (None, None)

    @property
    def viral_load(self):
        """ Calculates the elapsed time since infection, returning this person's current viral load"""
        if not self.infection_timestamp:
            return 0.
        # calculates the time since infection in days
        days_infectious = (self.env.timestamp - self.infection_timestamp).total_seconds() / 86400 - self.infectiousness_onset_days

        if days_infectious < 0:
            return 0.

        # implements the piecewise linear function
        if days_infectious < self.viral_load_plateau_start:
            cur_viral_load = self.viral_load_plateau_height * days_infectious / self.viral_load_plateau_start
        elif days_infectious < self.viral_load_plateau_end:
            cur_viral_load = self.viral_load_plateau_height
        else:
            cur_viral_load = self.viral_load_plateau_height - self.viral_load_plateau_height * (days_infectious - self.viral_load_plateau_end) / (self.viral_load_recovered - self.viral_load_plateau_end)

        # the viral load cannot be negative
        if cur_viral_load < 0:
            cur_viral_load = 0.

        return cur_viral_load

    @property
    def infectiousness(self):
        severity_multiplier = 1
        if self.is_infectious:
            if self.can_get_really_sick:
              severity_multiplier = 1.25
            if self.is_extremely_sick:
              severity_multiplier = 1.5
            if 'immuno-compromised' in self.preexisting_conditions:
              severity_multiplier += 0.2
            if 'cough' in self.symptoms:
              severity_multiplier += 0.25
        return self.viral_load * severity_multiplier

    @property
    def has_cold(self):
        return self.cold_timestamp is not None

    @property
    def has_flu(self):
        return self.flu_timestamp is not None

    def update_symptoms(self):
        symptoms = []
        if self.cold_timestamp is not None:
            self.cold_symptoms = self.all_cold_symptoms

        if self.flu_timestamp is not None:
            self.flu_symptoms = self.all_flu_symptoms

        if self.is_incubated and not self.is_asymptomatic:
            days_since_infectious = math.ceil(self.days_since_exposed - self.infectiousness_onset_days)
            self.covid_symptoms = self.all_covid_symptoms[days_since_infectious]

        all_symptoms = set(self.flu_symptoms + self.cold_symptoms + self.covid_symptoms)
        # self.new_symptoms = list(all_symptoms - set(self.all_symptoms))
        self.all_symptoms = list(all_symptoms)

    @property
    def symptoms(self):
        if self.last_date_to_check_symptoms != self.env.timestamp.date:
            self.last_date_to_check_symptoms = self.env.timestamp.date
            self.update_symptoms()

        return self.all_symptoms

    @property
    def all_reported_symptoms(self):
        if not self.has_app:
            return []

        reported_symptoms = []
        for symptom in self.symptoms:
            if self.rng.random() < self.carefulness:
                reported_symptoms.append(symptom)
        return reported_symptoms

    @property
    def obs_test_validated(self):
        return True if self.has_logged_test else None #TODO change this per test type

    @property
    def obs_test_result(self):
        return self.test_result if self.has_logged_test else None

    @property
    def obs_test_type(self):
        return self.test_type if self.has_logged_test else None

    @property
    def obs_symptoms(self):
        return self.symptoms if self.has_logged_symptoms else None

    def wear_mask(self):
        if not MASK_INTERVENTION:
            self.wearing_mask, self.mask_efficacy = False, 0
            return

        self.wearing_mask = False
        if self.location == self.household:
            self.wearing_mask = False

        if self.location.location_type == 'store':
            if self.carefulness > 0.6:
                self.wearing_mask = True
            elif self.rng.rand() < self.carefulness * BASELINE_P_MASK:
                self.wearing_mask = True
        elif self.rng.rand() < self.carefulness * BASELINE_P_MASK :
            self.wearing_mask = True

        # efficacy - people do not wear it properly
        if self.wearing_mask:
            if  self.workplace.location_type == 'hospital':
              self.mask_efficacy = MASK_EFFICACY_HEALTHWORKER
            else:
              self.mask_efficacy = MASK_EFFICACY_NORMIE
        else:
            self.mask_efficacy = 0

    def recover_from_cold_and_flu(self):
        if (self.cold_timestamp is not None and
            (self.env.timestamp - self.cold_timestamp) >= datetime.timedelta(days=len(self.cold_symptoms))):
            self.cold_timestamp = None

        if (self.flu_timestamp is not None and
            (self.env.timestamp - self.flu_timestamp) >= datetime.timedelta(days=len(self.flu_symptoms))):
            self.flu_timestamp = None

    def how_am_I_feeling(self):
        current_symptoms = self.symptoms
        # if self.name == "human:3" : print(current_symptoms)
        if current_symptoms == []:
            return 1.0

        if sum(x in current_symptoms for x in ["severe", "extremely_severe", "trouble_breathing"]) > 0:
            return 0.0

        elif sum(x in current_symptoms for x in ["trouble_breathing"]) > 0:
            return 0.3

        elif sum(x in current_symptoms for x in ["moderate", "mild", "fever"]) > 0:
            return 0.5

        elif sum(x in current_symptoms for x in ["cough", "fatigue", "gastro", "aches"]) > 0:
            return 0.7

        elif sum(x in current_symptoms for x in ["runny_nose", "loss_of_taste"]) > 0:
            return 0.9

        return 1.0

    def assert_state_changes(self):
        next_state = {0:[1], 1:[2], 2:[0, 3], 3:[3]}
        assert sum(self.state) == 1, f"invalid compartment for {self.name}: {self.state}"
        if self.last_state != self.state:
            # can skip the compartment if hospitalized in exposed
            if not self.obs_hospitalized:
                assert self.state.index(1) in next_state[self.last_state.index(1)], f"invalid compartment transition for {self.name}: {self.last_state} to {self.state}"
            self.last_state = self.state

    def run(self, city):
        """
           1 2 3 4 5 6 7 8 9 10 11 12 13 14 15 16 17 18 19 20 21 22 23 24
           State  h h h h h h h h h sh sh h  h  h  ac h  h  h  h  h  h  h  h  h
        """
        self.household.humans.add(self)
        while True:
            hour, day = self.env.hour_of_day(), self.env.day_of_week()
            if day==0:
                self.count_exercise=0
                self.count_shop=0

            date = self.env.timestamp.date
            if self.last_date != date:
                self.last_date = date
                Event.log_daily(self, self.env.timestamp)

            # recover health
            self.recover_from_cold_and_flu()

            # show symptoms
            if self.is_incubated and self.symptom_start_time is None:
                self.symptom_start_time = self.env.timestamp
                city.tracker.track_generation_times(self.name) # it doesn't count environmental infection or primary case or asymptomatic/presymptomatic infections; refer the definition

            # log test
            if (self.is_incubated and
                self.env.timestamp - self.symptom_start_time > datetime.timedelta(days=TEST_DAYS) and
                not self.has_logged_test):
                # make testing a function of age/hospitalization/travel
                self.test_result, self.test_type = self.test_results()
                city.tracker.track_tested_results(self, test_result, test_type)
                Event.log_test(self, self.test_result, self.test_type, self.env.timestamp)
                self.has_logged_test = True

            # recover
            if self.is_infectious and self.env.timestamp - self.infection_timestamp >= datetime.timedelta(days=self.recovery_days):
                city.tracker.track_symptoms(self.covid_symptoms, covid=True)
                city.tracker.track_recovery(self.n_infectious_contacts, self.recovery_days)
                if self.never_recovers:
                    self.recovered_timestamp = datetime.datetime.max
                    self.dead = True
                else:
                    if not REINFECTION_POSSIBLE:
                        self.recovered_timestamp = datetime.datetime.max
                        self.is_immune = not REINFECTION_POSSIBLE
                    else:
                        self.recovered_timestamp = self.env.timestamp
                    self.never_recovers = self.rng.random() <= P_NEVER_RECOVERS[min(math.floor(self.age/10),8)]
                    self.dead = False

                self.obs_hospitalized = True
                self.infection_timestamp = None # indicates they are no longer infected
                Event.log_recovery(self, self.env.timestamp, self.dead)
                if self.dead:
                    yield self.env.timeout(np.inf)

            self.assert_state_changes()

            # Mobility

            # self.how_am_I_feeling = 1.0 (great) --> rest_at_home = False
            if not self.rest_at_home:
                # set it once for the rest of the disease path
                if self.rng.random() > self.how_am_I_feeling():
                    self.rest_at_home = True

            # happens when recovered
            elif self.rest_at_home and self.how_am_I_feeling() == 1.0:
                self.rest_at_home = False

            if self.is_extremely_sick:
                yield self.env.process(self.excursion(city, "hospital-icu"))

            elif self.is_really_sick:
                yield self.env.process(self.excursion(city, "hospital"))

            if (not WORK_FROM_HOME and
                not self.env.is_weekend() and
                hour in self.work_start_hour and
                not self.rest_at_home):
                yield self.env.process(self.excursion(city, "work"))

            elif ( hour in self.shopping_hours and
                   day in self.shopping_days and
                   self.count_shop<=self.max_shop_per_week and
                   not self.rest_at_home):
                self.count_shop+=1
                yield self.env.process(self.excursion(city, "shopping"))

            elif ( hour in self.exercise_hours and
                    day in self.exercise_days and
                    self.count_exercise<=self.max_exercise_per_week and
                    not self.rest_at_home):
                self.count_exercise+=1
                yield  self.env.process(self.excursion(city, "exercise"))

            elif (self.env.is_weekend() and
                    self.rng.random() < 0.05 and
                    not self.rest_at_home):
                yield  self.env.process(self.excursion(city, "leisure"))

            # start from house all the time
            yield self.env.process(self.at(self.household, city, 60))

    ############################## MOBILITY ##################################
    @property
    def lat(self):
        return self.location.lat if self.location else self.household.lat

    @property
    def lon(self):
        return self.location.lon if self.location else self.household.lon


    @property
    def obs_lat(self):
        if LOCATION_TECH == 'bluetooth':
            return round(self.lat + self.rng.normal(0, 2))
        else:
            return round(self.lat + self.rng.normal(0, 10))

    @property
    def obs_lon(self):
        if LOCATION_TECH == 'bluetooth':
            return round(self.lon + self.rng.normal(0, 2))
        else:
            return round(self.lon + self.rng.normal(0, 10))

    def excursion(self, city, type):

        if type == "shopping":
            grocery_store = self._select_location(location_type="stores", city=city)
            t = _draw_random_discreet_gaussian(self.avg_shopping_time, self.scale_shopping_time, self.rng)
            with grocery_store.request() as request:
                yield request
                yield self.env.process(self.at(grocery_store, city, t))

        elif type == "exercise":
            park = self._select_location(location_type="park", city=city)
            t = _draw_random_discreet_gaussian(self.avg_exercise_time, self.scale_exercise_time, self.rng)
            yield self.env.process(self.at(park, city, t))

        elif type == "work":
            t = _draw_random_discreet_gaussian(self.avg_working_minutes, self.scale_working_minutes, self.rng)
            yield self.env.process(self.at(self.workplace, city, t))

        elif type == "hospital":
            print(f"{self} got hospitalized")
            hospital = self._select_location(location_type=type, city=city)
            if hospital is None: # no more hospitals
                self.dead = True
                self.recovered_timestamp = datetime.datetime.max
                yield self.env.timeout(np.inf)

            self.obs_hospitalized = True
            t = self.recovery_days -(self.env.timestamp - self.infection_timestamp).total_seconds() / 86400 # DAYS
            yield self.env.process(self.at(hospital, city, t * 24 * 60))

        elif type == "hospital-icu":
            print(f"{self} got icu-ed")
            icu = self._select_location(location_type=type, city=city)
            if icu is None:
                self.dead = True
                self.recovered_timestamp = datetime.datetime.max
                yield self.env.timeout(np.inf)

            if len(self.preexisting_conditions) < 2:
                extra_time = self.rng.choice([1, 2, 3], p=[0.5, 0.3, 0.2])
            else:
                extra_time = self.rng.choice([1, 2, 3], p=[0.2, 0.3, 0.5]) # DAYS
            t = self.viral_load_plateau_end - self.viral_load_plateau_start + extra_time

            yield self.env.process(self.at(icu, city, t * 24 * 60))

        elif type == "leisure":
            S = 0
            p_exp = 1.0
            while True:
                if self.rng.random() > p_exp:  # return home
                    yield self.env.process(self.at(self.household, city, 60))
                    break

                loc = self._select_location(location_type='miscs', city=city)
                S += 1
                p_exp = self.rho * S ** (-self.gamma * self.adjust_gamma)
                with loc.request() as request:
                    yield request
                    t = _draw_random_discreet_gaussian(self.avg_misc_time, self.scale_misc_time, self.rng)
                    yield self.env.process(self.at(loc, city, t))
        else:
            raise ValueError(f'Unknown excursion type:{type}')


    def at(self, location, city, duration):
        city.tracker.track_trip(from_location=self.location.location_type, to_location=location.location_type, age=self.age, hour=self.env.hour_of_day())

        self.wear_mask()
        
        # add the human to the location
        self.location = location
        location.add_human(self)
        self.leaving_time = duration + self.env.now
        self.start_time = self.env.now
        area = self.location.area

        # Report all the encounters (epi transmission)
        for h in location.humans:
            if h == self:
                continue

            distance =  np.sqrt(int(area/len(self.location.humans))) + self.rng.randint(MIN_DIST_ENCOUNTER, MAX_DIST_ENCOUNTER)
            t_overlap = min(self.leaving_time, getattr(h, "leaving_time", 60)) - max(self.start_time, getattr(h, "start_time", 60))
            t_near = self.rng.random() * t_overlap

            city.tracker.track_social_mixing(self, h, location, distance, t_near)
            contact_condition = distance <= INFECTION_RADIUS and t_near > INFECTION_DURATION
            if contact_condition:
                proximity_factor = 1
                if INFECTION_DISTANCE_FACTOR or INFECTION_DURATION_FACTOR:
                    proximity_factor = INFECTION_DISTANCE_FACTOR * (1 - distance/INFECTION_RADIUS) + INFECTION_DURATION_FACTOR * min((t_near - INFECTION_DURATION)/INFECTION_DURATION, 1)
                mask_efficacy = self.mask_efficacy * h.mask_efficacy

                infectee = None
                if self.is_infectious:
                    ratio = self.asymptomatic_infection_ratio  if self.is_asymptomatic else 1.0
                    p_infection = self.infectiousness * ratio * (1-mask_efficacy) * proximity_factor
                    x_human = self.rng.random() < p_infection * CONTAGION_KNOB

                    if x_human and h.is_susceptible:
                        h.infection_timestamp = self.env.timestamp
                        self.n_infectious_contacts+=1
                        Event.log_exposed(h, self, self.env.timestamp)
                        city.tracker.track_infection('human', from_human=self, to_human=h, location=location, timestamp=self.env.timestamp)
                        # print(f"{self.name} infected {h.name} at {location}")
                        infectee = h.name

                elif h.is_infectious:
                    ratio = h.asymptomatic_infection_ratio  if h.is_asymptomatic else 1.0
                    p_infection = h.infectiousness * ratio * (1-mask_efficacy) * proximity_factor # &prob_infectious
                    x_human = self.rng.random() < p_infection * CONTAGION_KNOB

                    if x_human and self.is_susceptible:
                        self.infection_timestamp = self.env.timestamp
                        h.n_infectious_contacts+=1
                        Event.log_exposed(self, h, self.env.timestamp)
                        city.tracker.track_infection('human', from_human=h, to_human=self, location=location, timestamp=self.env.timestamp)
                        # print(f"{h.name} infected {self.name} at {location}")
                        infectee = self.name

                # cold_and_flu_transmission(self, h)
                if self.cold_timestamp is not None or h.cold_timestamp is not None:
                    infector, infectee = h, self
                    if self.cold_timestamp is not None:
                        infector, infectee = self, h

                    if self.rng.random() < COLD_CONTAGIOUSNESS:
                        infectee.cold_timestamp = self.env.timestamp

                if self.flu_timestamp is not None or h.flu_timestamp is not None:
                    infector, infectee = h, self
                    if self.cold_timestamp is not None:
                        infector, infectee = self, h

                    if self.rng.random() < FLU_CONTAGIOUSNESS:
                        infectee.flu_timestamp = self.env.timestamp

                city.tracker.track_encounter_events(human1=self, human2=h, location=location, distance=distance, duration=t_near)
                Event.log_encounter(self, h,
                                    location=location,
                                    duration=t_near,
                                    distance=distance,
                                    infectee=infectee,
                                    time=self.env.timestamp
                                    )

        yield self.env.timeout(duration / TICK_MINUTE)

        # environmental transmission
        p_infection = ENVIRONMENTAL_INFECTION_KNOB * location.contamination_probability * (1-self.mask_efficacy) # &prob_infection
        x_environment = location.contamination_probability > 0 and self.rng.random() < p_infection
        if x_environment and self.is_susceptible:
            self.infection_timestamp = self.env.timestamp
            Event.log_exposed(self, location,  self.env.timestamp)
            city.tracker.track_infection('env', from_human=None, to_human=self, location=location, timestamp=self.env.timestamp)
            self.historical_infection_timestamp = self.env.timestamp
            # print(f"{self.name} is enfected at {location}")


        if self.cold_timestamp is None and self.rng.random() < P_COLD:
            self.cold_timestamp  = self.env.timestamp

        if self.flu_timestamp is None and self.rng.random() < P_FLU:
            self.flu_timestamp = self.env.timestamp

        location.remove_human(self)


    def _select_location(self, location_type, city):
        """
        Preferential exploration treatment to visit places
        rho, gamma are treated in the paper for normal trips
        Here gamma is multiplied by a factor to supress exploration for parks, stores.
        """
        if location_type == "park":
            S = self.visits.n_parks
            self.adjust_gamma = 1.0
            pool_pref = self.parks_preferences
            locs = city.parks
            visited_locs = self.visits.parks

        elif location_type == "stores":
            S = self.visits.n_stores
            self.adjust_gamma = 1.0
            pool_pref = self.stores_preferences
            locs = city.stores
            visited_locs = self.visits.stores

        elif location_type == "hospital":
            hospital = None
            for hospital in sorted(city.hospitals, key=lambda x:compute_distance(self.location, x)):
                if len(hospital.humans) < hospital.capacity:
                    return hospital
            return None

        elif location_type == "hospital-icu":
            icu = None
            for hospital in sorted(city.hospitals, key=lambda x:compute_distance(self.location, x)):
                if len(hospital.icu.humans) < hospital.icu.capacity:
                    return hospital.icu
            return None

        elif location_type == "miscs":
            S = self.visits.n_miscs
            self.adjust_gamma = 1.0
            pool_pref = [(compute_distance(self.location, m) + 1e-1) ** -1 for m in city.miscs if
                         m != self.location]
            pool_locs = [m for m in city.miscs if m != self.location]
            locs = city.miscs
            visited_locs = self.visits.miscs

        else:
            raise ValueError(f'Unknown location_type:{location_type}')

        if S == 0:
            p_exp = 1.0
        else:
            p_exp = self.rho * S ** (-self.gamma * self.adjust_gamma)

        if self.rng.random() < p_exp and S != len(locs):
            # explore
            cands = [i for i in locs if i not in visited_locs]
            cands = [(loc, pool_pref[i]) for i, loc in enumerate(cands)]
        else:
            # exploit
            cands = [(i, count) for i, count in visited_locs.items()]

        cands, scores = zip(*cands)
        loc = self.rng.choice(cands, p=_normalize_scores(scores))
        visited_locs[loc] += 1
        return loc

    def serialize(self):
        """This function serializes the human object for pickle."""
        # TODO: I deleted many unserializable attributes, but many of them can (and should) be converted to serializable form.
        del self.env
        del self._events
        del self.rng
        del self.visits
        del self.leaving_time
        del self.start_time
        del self.household
        del self.location
        del self.workplace
        del self.viral_load_plateau_start
        del self.viral_load_plateau_end
        del self.viral_load_recovered
        del self.exercise_hours
        del self.exercise_days
        del self.shopping_days
        del self.shopping_hours
        del self.work_start_hour
        del self.infection_timestamp
        del self.recovered_timestamp
        return self<|MERGE_RESOLUTION|>--- conflicted
+++ resolved
@@ -87,7 +87,7 @@
 
         # &symptoms, &viral-load
         # probability of being asymptomatic is basically 50%, but a bit less if you're older and a bit more if you're younger
-        self.is_asymptomatic = self.rng.rand() > (BASELINE_P_ASYMPTOMATIC - (self.age - 50) * 0.5) / 100
+        self.is_asymptomatic = self.rng.rand() < (BASELINE_P_ASYMPTOMATIC - (self.age - 50) * 0.5) / 100
         self.asymptomatic_infection_ratio = ASYMPTOMATIC_INFECTION_RATIO if self.is_asymptomatic else 0.0 # draw a beta with the distribution in documents
         self.viral_load_plateau_height, self.viral_load_plateau_start, self.viral_load_plateau_end, self.viral_load_recovered = _sample_viral_load_piecewise(rng, age=age)
         self.infectiousness_onset_days = self.rng.normal(loc=INFECTIOUSNESS_ONSET_DAYS_AVG, scale=INFECTIOUSNESS_ONSET_DAYS_STD)
@@ -107,24 +107,6 @@
         self.obs_hospitalized = False
         self.obs_in_icu = False
 
-<<<<<<< HEAD
-        # &symptoms, &viral-load
-        # probability of being asymptomatic is basically 50%, but a bit less if you're older
-        # and a bit more if you're younger
-        self.is_asymptomatic = self.rng.rand() < (BASELINE_P_ASYMPTOMATIC - (self.age - 50) * 0.5) / 100
-        self.asymptomatic_infection_ratio = ASYMPTOMATIC_INFECTION_RATIO if self.is_asymptomatic else 0.0 # draw a beta with the distribution in documents
-
-        self.recovery_days = _draw_random_discreet_gaussian(AVG_RECOVERY_DAYS, SCALE_RECOVERY_DAYS, self.rng) # make it IQR &recovery
-        self.viral_load_plateau_height, self.viral_load_plateau_start, self.viral_load_plateau_end, self.viral_load_recovered = _sample_viral_load_piecewise(rng, age=age)
-        self.all_symptoms = _get_all_symptoms(
-                          np.ndarray.item(self.viral_load_plateau_start), np.ndarray.item(self.viral_load_plateau_end),
-                          np.ndarray.item(self.viral_load_recovered), age=self.age, incubation_days=self.incubation_days,
-                                                          really_sick=self.gets_really_sick, extremely_sick=self.gets_extremely_sick,
-                          rng=self.rng, preexisting_conditions=self.preexisting_conditions)
-        self.all_reported_symptoms = _reported_symptoms(self.all_symptoms, self.rng, self.carefulness)
-
-=======
->>>>>>> f65519a0
         # counters and memory
         self.r0 = []
         self.has_logged_symptoms = False
