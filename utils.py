--- conflicted
+++ resolved
@@ -2,10 +2,8 @@
 from scipy.stats import truncnorm, gamma
 import datetime
 import math
-<<<<<<< HEAD
 import string
 
-=======
 from config import *
 
 def _sample_viral_load_gamma(rng, shape_mean=4.5, shape_std=.15, scale_mean=1., scale_std=.15):
@@ -27,7 +25,6 @@
 										loc=RECOVERY_MEAN, scale=RECOVERY_STD).rvs(1, random_state=rng)
 	plateau_height = rng.uniform(MIN_VIRAL_LOAD, MAX_VIRAL_LOAD)
 	return plateau_height, plateau_start, plateau_end, recovered
->>>>>>> 818908b5
 
 def _normalize_scores(scores):
     return np.array(scores) / np.sum(scores)
@@ -44,7 +41,6 @@
         age = round(float(draw))
     return age
 
-
 # &sex
 def _get_random_sex(rng):
 	p = rng.rand()
@@ -57,7 +53,7 @@
 
 # &preexisting-conditions
 def _get_preexisting_conditions(age, sex, rng):
-	#if rng.rand() < 0.6 + age/200: 
+	#if rng.rand() < 0.6 + age/200:
 	#	conditions = None
 	#else:
 	conditions = []
@@ -92,7 +88,7 @@
 	else:
 		if rng.rand() < .179:
 			conditions.append('diabetes')
-	
+
 	# &heart disease
 	if age < 20:
 		if rng.rand() < .001:
@@ -145,7 +141,7 @@
 			conditions.append('COPD')
 
 
-	# &asthma 
+	# &asthma
 	if age < 10:
 		if sex.lower().startswith('f'):
 			if rng.rand() < .07:
@@ -205,13 +201,7 @@
 
 def _draw_random_discreet_gaussian(avg, scale, rng):
     # https://stackoverflow.com/a/37411711/3413239
-    return int(
-        truncnorm(a=-1, b=1, loc=avg, scale=scale)
-        .rvs(1, random_state=rng)
-        .round()
-        .astype(int)[0]
-    )
-
+    return int(truncnorm(a=-1, b=1, loc=avg, scale=scale).rvs(1, random_state=rng).round().astype(int)[0])
 
 def _json_serialize(o):
     if isinstance(o, datetime.datetime):
