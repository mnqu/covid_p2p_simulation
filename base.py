--- conflicted
+++ resolved
@@ -119,111 +119,6 @@
 
     @staticmethod
     def log_encounter(human1, human2, location, duration, distance, time):
-<<<<<<< HEAD
-        human1.events.append(
-            {
-                'human_id': human1.name,
-                'event_type': Event.encounter,
-                'time': time,
-                'payload':{
-                    'observed':{
-                        'duration': duration,
-                        'distance': distance,
-                        'location_type': location.location_type,
-                        'lat': location.lat,
-                        'lon': location.lon,
-                        'human1':{
-                            'obs_lat': human1.obs_lat,
-                            'obs_lon': human1.obs_lon,
-                            'age': human1.age,
-                            'reported_symptoms': human1.reported_symptoms,
-                            'test_results': human1.test_results,
-                        },
-                        'human2':{ ## FIXME: i don't think human1 can see this information--> should go in unobserved??
-                            'obs_lat': human2.obs_lat,
-                            'obs_lon': human2.obs_lon,
-                            'age': human2.age,
-                            'reported_symptoms': human2.reported_symptoms,
-                            'test_results': human2.test_results,
-                        }
-
-                    },
-                    'unobserved':{
-                        'contamination_prob': location.cont_prob,
-                        'human1':{
-                            'carefullness': human1.carefullness,
-                            'is_infected': human1.is_exposed or human1.is_infectious,
-                            'infectiousness': human1.infectiousness,
-                            'symptoms': human1.symptoms,
-                            'preexisting_conditions': human1.preexisting_conditions,
-                            'has_app': human1.has_app,
-                        },
-                        'human2':{
-                            'carefullness': human2.carefullness,
-                            'is_infected': human2.is_exposed or human2.is_infectious,
-                            'infectiousness': human2.infectiousness,
-                            'preexisting_conditions': human2.preexisting_conditions,
-                            'symptoms': human2.symptoms,
-                            'has_app': human2.has_app,
-                        }
-
-                    }
-                }
-            }
-        )
-
-        human2.events.append(
-            {
-                'time': time,
-                'event_type': Event.encounter,
-                'human_id': human2.name,
-                'payload':{
-                    'observed':{
-                        'duration': duration,
-                        'distance': distance,
-                        'location_type': location.location_type,
-                        'lat': location.lat,
-                        'lon': location.lon,
-                        'human1':{
-                            'obs_lat': human2.obs_lat,
-                            'obs_lon': human2.obs_lon,
-                            'age': human2.age,
-                            'reported_symptoms': human2.reported_symptoms,
-                            'test_results': human2.test_results,
-                        },
-                        'human2':{ ## FIXME: i don't think human1 can see this information--> should go in unobserved??
-                            'obs_lat': human1.obs_lat,
-                            'obs_lon': human1.obs_lon,
-                            'age': human1.age,
-                            'reported_symptoms': human1.reported_symptoms,
-                            'test_results': human1.test_results,
-                        }
-
-                    },
-                    'unobserved':{
-                        'contamination_prob': location.cont_prob,
-                        'human1':{
-                            'carefullness': human2.carefullness,
-                            'is_infected': human2.is_exposed or human2.is_infectious,
-                            'infectiousness': human2.infectiousness,
-                            'symptoms': human2.symptoms,
-                            'preexisting_conditions': human2.preexisting_conditions,
-                            'has_app': human2.has_app,
-                        },
-                        'human2':{
-                            'carefullness': human1.carefullness,
-                            'is_infected': human1.is_exposed or human1.is_infectious,
-                            'infectiousness': human1.infectiousness,
-                            'symptoms': human1.symptoms,
-                            'preexisting_conditions': human1.preexisting_conditions,
-                            'has_app': human1.has_app,
-                        }
-
-                    }
-                }
-            }
-        )
-=======
         h_obs_keys = ['obs_lat', 'obs_lon', 'age', 'reported_symptoms', 'test_results', 'has_app']
         h_unobs_keys = ['carefullness', 'viral_load', 'symptoms', 'is_exposed', 'is_infectious']
         loc_obs_keys = ['location_type', 'lat', 'lon']
@@ -259,7 +154,6 @@
                 'time':time,
                 'payload':{ 'observed':obs_payload, 'unobserved':unobs_payload }
             })
->>>>>>> c3c85feb
 
     @staticmethod
     def log_test(human, result, time):
